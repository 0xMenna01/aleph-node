--- conflicted
+++ resolved
@@ -18,10 +18,7 @@
   "fork-off",
   "benches/payout-stakers",
   "bin/cliain",
-<<<<<<< HEAD
   "contracts",
-]
-=======
 ]
 
 [profile.release]
@@ -31,5 +28,4 @@
 [profile.production]
 inherits = "release"
 lto = true
-codegen-units = 1
->>>>>>> e093fd25
+codegen-units = 1