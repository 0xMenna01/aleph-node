extern crate core;

use std::{fmt::Debug, hash::Hash, path::PathBuf, sync::Arc};

use aleph_primitives::BlockNumber;
use codec::{Codec, Decode, Encode, Output};
use derive_more::Display;
use futures::{
    channel::{mpsc, oneshot},
    Future,
};
use sc_client_api::{Backend, BlockchainEvents, Finalizer, LockImportRun, TransactionFor};
use sc_consensus::BlockImport;
use sc_network::NetworkService;
use sc_network_common::ExHashT;
use sc_service::SpawnTaskHandle;
use sp_api::ProvideRuntimeApi;
use sp_blockchain::{HeaderBackend, HeaderMetadata};
use sp_keystore::CryptoStore;
use sp_runtime::traits::{BlakeTwo256, Block, Header};
use tokio::time::Duration;

use crate::{
    abft::{CurrentNetworkData, LegacyNetworkData, CURRENT_VERSION, LEGACY_VERSION},
    aggregation::{CurrentRmcNetworkData, LegacyRmcNetworkData},
    network::data::split::Split,
    session::{SessionBoundaries, SessionBoundaryInfo, SessionId},
    VersionedTryFromError::{ExpectedNewGotOld, ExpectedOldGotNew},
};

mod abft;
mod aggregation;
mod compatibility;
mod crypto;
mod data_io;
mod finalization;
mod import;
mod justification;
pub mod metrics;
mod network;
mod nodes;
mod party;
mod session;
mod session_map;
mod sync;
#[cfg(test)]
pub mod testing;

pub use abft::{Keychain, NodeCount, NodeIndex, Recipient, SignatureSet, SpawnHandle};
pub use aleph_primitives::{AuthorityId, AuthorityPair, AuthoritySignature};
pub use import::{AlephBlockImport, TracingBlockImport};
pub use justification::{
    AlephJustification, JustificationNotification, JustificationNotificationFor,
};
pub use network::{Protocol, ProtocolNaming};
pub use nodes::run_validator_node;
pub use session::SessionPeriod;

use crate::compatibility::{Version, Versioned};
pub use crate::{
    metrics::Metrics,
    sync::{substrate::Justification, JustificationTranslator, SubstrateChainStatus},
};

/// Constant defining how often components of finality-aleph should report their state
const STATUS_REPORT_INTERVAL: Duration = Duration::from_secs(20);

#[derive(Clone, Debug, Encode, Decode)]
enum Error {
    SendData,
}

/// Returns a NonDefaultSetConfig for the specified protocol.
pub fn peers_set_config(
    naming: ProtocolNaming,
    protocol: Protocol,
) -> sc_network_common::config::NonDefaultSetConfig {
    let mut config = sc_network_common::config::NonDefaultSetConfig::new(
        naming.protocol_name(&protocol),
        // max_notification_size should be larger than the maximum possible honest message size (in bytes).
        // Max size of alert is UNIT_SIZE * MAX_UNITS_IN_ALERT ~ 100 * 5000 = 50000 bytes
        // Max size of parents response UNIT_SIZE * N_MEMBERS ~ 100 * N_MEMBERS
        // When adding other (large) message types we need to make sure this limit is fine.
        1024 * 1024,
    );

    config.set_config = sc_network_common::config::SetConfig::default();
    config.add_fallback_names(naming.fallback_protocol_names(&protocol));
    config
}

#[derive(Copy, Clone, Debug, Default, Eq, PartialEq, Hash, Ord, PartialOrd, Encode, Decode)]
pub struct MillisecsPerBlock(pub u64);

#[derive(Copy, Clone, Debug, Default, Eq, PartialEq, Hash, Ord, PartialOrd, Encode, Decode)]
pub struct UnitCreationDelay(pub u64);

pub type LegacySplitData<B> = Split<LegacyNetworkData<B>, LegacyRmcNetworkData<B>>;
pub type CurrentSplitData<B> = Split<CurrentNetworkData<B>, CurrentRmcNetworkData<B>>;

impl<B: Block> Versioned for LegacyNetworkData<B> {
    const VERSION: Version = Version(LEGACY_VERSION);
}

impl<B: Block> Versioned for CurrentNetworkData<B> {
    const VERSION: Version = Version(CURRENT_VERSION);
}

/// The main purpose of this data type is to enable a seamless transition between protocol versions at the Network level. It
/// provides a generic implementation of the Decode and Encode traits (LE byte representation) by prepending byte
/// representations for provided type parameters with their version (they need to implement the `Versioned` trait). If one
/// provides data types that declares equal versions, the first data type parameter will have priority while decoding. Keep in
/// mind that in such case, `decode` might fail even if the second data type would be able decode provided byte representation.
#[derive(Clone)]
pub enum VersionedEitherMessage<L, R> {
    Left(L),
    Right(R),
}

impl<L: Versioned + Decode, R: Versioned + Decode> Decode for VersionedEitherMessage<L, R> {
    fn decode<I: codec::Input>(input: &mut I) -> Result<Self, codec::Error> {
        let version = Version::decode(input)?;
        if version == L::VERSION {
            return Ok(VersionedEitherMessage::Left(L::decode(input)?));
        }
        if version == R::VERSION {
            return Ok(VersionedEitherMessage::Right(R::decode(input)?));
        }
        Err("Invalid version while decoding VersionedEitherMessage".into())
    }
}

impl<L: Versioned + Encode, R: Versioned + Encode> Encode for VersionedEitherMessage<L, R> {
    fn encode_to<T: Output + ?Sized>(&self, dest: &mut T) {
        match self {
            VersionedEitherMessage::Left(left) => {
                L::VERSION.encode_to(dest);
                left.encode_to(dest);
            }
            VersionedEitherMessage::Right(right) => {
                R::VERSION.encode_to(dest);
                right.encode_to(dest);
            }
        }
    }

    fn size_hint(&self) -> usize {
        match self {
            VersionedEitherMessage::Left(left) => L::VERSION.size_hint() + left.size_hint(),
            VersionedEitherMessage::Right(right) => R::VERSION.size_hint() + right.size_hint(),
        }
    }
}

pub type VersionedNetworkData<B> = VersionedEitherMessage<LegacySplitData<B>, CurrentSplitData<B>>;

#[derive(Debug, Display, Clone)]
pub enum VersionedTryFromError {
    ExpectedNewGotOld,
    ExpectedOldGotNew,
}

impl<B: Block> TryFrom<VersionedNetworkData<B>> for LegacySplitData<B> {
    type Error = VersionedTryFromError;

    fn try_from(value: VersionedNetworkData<B>) -> Result<Self, Self::Error> {
        Ok(match value {
            VersionedEitherMessage::Left(data) => data,
            VersionedEitherMessage::Right(_) => return Err(ExpectedOldGotNew),
        })
    }
}
impl<B: Block> TryFrom<VersionedNetworkData<B>> for CurrentSplitData<B> {
    type Error = VersionedTryFromError;

    fn try_from(value: VersionedNetworkData<B>) -> Result<Self, Self::Error> {
        Ok(match value {
            VersionedEitherMessage::Left(_) => return Err(ExpectedNewGotOld),
            VersionedEitherMessage::Right(data) => data,
        })
    }
}

impl<B: Block> From<LegacySplitData<B>> for VersionedNetworkData<B> {
    fn from(data: LegacySplitData<B>) -> Self {
        VersionedEitherMessage::Left(data)
    }
}

impl<B: Block> From<CurrentSplitData<B>> for VersionedNetworkData<B> {
    fn from(data: CurrentSplitData<B>) -> Self {
        VersionedEitherMessage::Right(data)
    }
}

pub trait ClientForAleph<B, BE>:
    LockImportRun<B, BE>
    + Finalizer<B, BE>
    + ProvideRuntimeApi<B>
    + BlockImport<B, Transaction = TransactionFor<BE, B>, Error = sp_consensus::Error>
    + HeaderBackend<B>
    + HeaderMetadata<B, Error = sp_blockchain::Error>
    + BlockchainEvents<B>
where
    BE: Backend<B>,
    B: Block,
{
}

impl<B, BE, T> ClientForAleph<B, BE> for T
where
    BE: Backend<B>,
    B: Block,
    T: LockImportRun<B, BE>
        + Finalizer<B, BE>
        + ProvideRuntimeApi<B>
        + HeaderBackend<B>
        + HeaderMetadata<B, Error = sp_blockchain::Error>
        + BlockchainEvents<B>
        + BlockImport<B, Transaction = TransactionFor<BE, B>, Error = sp_consensus::Error>,
{
}

/// The identifier of a block, the least amount of knowledge we can have about a block.
pub trait BlockIdentifier: Clone + Hash + Debug + Eq + Codec + Send + Sync + 'static {
    /// The block number, useful when reasoning about hopeless forks.
    fn number(&self) -> BlockNumber;
}

type Hasher = abft::HashWrapper<BlakeTwo256>;

#[derive(PartialEq, Eq, Clone, Debug, Encode, Decode)]
pub struct HashNum<H: Header> {
    hash: H::Hash,
    num: H::Number,
}

impl<H: Header<Number = BlockNumber>> HashNum<H> {
    fn new(hash: H::Hash, num: BlockNumber) -> Self {
        HashNum { hash, num }
    }
}

impl<H: Header<Number = BlockNumber>> From<(H::Hash, BlockNumber)> for HashNum<H> {
    fn from(pair: (H::Hash, BlockNumber)) -> Self {
        HashNum::new(pair.0, pair.1)
    }
}

impl<SH: Header> Hash for HashNum<SH> {
    fn hash<H>(&self, state: &mut H)
    where
        H: std::hash::Hasher,
    {
        self.hash.hash(state);
        self.num.hash(state);
    }
}

pub type BlockHashNum<B> = HashNum<<B as Block>::Header>;
pub type IdentifierFor<B> = HashNum<<B as Block>::Header>;

<<<<<<< HEAD
pub struct AlephConfig<B, H, C, SC, CS>
=======
impl<H: Header<Number = BlockNumber>> BlockIdentifier for HashNum<H> {
    fn number(&self) -> BlockNumber {
        self.num
    }
}

pub struct AlephConfig<B, H, C, SC, BB>
>>>>>>> d786ede0
where
    B: Block,
    B::Header: Header<Number = BlockNumber>,
    H: ExHashT,
{
    pub network: Arc<NetworkService<B, H>>,
    pub client: Arc<C>,
    pub chain_status: CS,
    pub select_chain: SC,
    pub spawn_handle: SpawnTaskHandle,
    pub keystore: Arc<dyn CryptoStore>,
<<<<<<< HEAD
    pub justification_rx: mpsc::UnboundedReceiver<Justification<<B as Block>::Header>>,
=======
    pub justification_rx: mpsc::UnboundedReceiver<JustificationNotificationFor<B>>,
>>>>>>> d786ede0
    pub metrics: Option<Metrics<<B::Header as Header>::Hash>>,
    pub session_period: SessionPeriod,
    pub millisecs_per_block: MillisecsPerBlock,
    pub unit_creation_delay: UnitCreationDelay,
    pub backup_saving_path: Option<PathBuf>,
    pub external_addresses: Vec<String>,
    pub validator_port: u16,
    pub protocol_naming: ProtocolNaming,
}<|MERGE_RESOLUTION|>--- conflicted
+++ resolved
@@ -49,9 +49,7 @@
 pub use abft::{Keychain, NodeCount, NodeIndex, Recipient, SignatureSet, SpawnHandle};
 pub use aleph_primitives::{AuthorityId, AuthorityPair, AuthoritySignature};
 pub use import::{AlephBlockImport, TracingBlockImport};
-pub use justification::{
-    AlephJustification, JustificationNotification, JustificationNotificationFor,
-};
+pub use justification::AlephJustification;
 pub use network::{Protocol, ProtocolNaming};
 pub use nodes::run_validator_node;
 pub use session::SessionPeriod;
@@ -260,17 +258,13 @@
 pub type BlockHashNum<B> = HashNum<<B as Block>::Header>;
 pub type IdentifierFor<B> = HashNum<<B as Block>::Header>;
 
-<<<<<<< HEAD
-pub struct AlephConfig<B, H, C, SC, CS>
-=======
 impl<H: Header<Number = BlockNumber>> BlockIdentifier for HashNum<H> {
     fn number(&self) -> BlockNumber {
         self.num
     }
 }
 
-pub struct AlephConfig<B, H, C, SC, BB>
->>>>>>> d786ede0
+pub struct AlephConfig<B, H, C, SC, CS>
 where
     B: Block,
     B::Header: Header<Number = BlockNumber>,
@@ -282,11 +276,7 @@
     pub select_chain: SC,
     pub spawn_handle: SpawnTaskHandle,
     pub keystore: Arc<dyn CryptoStore>,
-<<<<<<< HEAD
     pub justification_rx: mpsc::UnboundedReceiver<Justification<<B as Block>::Header>>,
-=======
-    pub justification_rx: mpsc::UnboundedReceiver<JustificationNotificationFor<B>>,
->>>>>>> d786ede0
     pub metrics: Option<Metrics<<B::Header as Header>::Hash>>,
     pub session_period: SessionPeriod,
     pub millisecs_per_block: MillisecsPerBlock,
