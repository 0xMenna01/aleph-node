use std::{
    fmt::{Display, Error as FmtError, Formatter},
    sync::Arc,
};

use aleph_primitives::{BlockNumber, ALEPH_ENGINE_ID};
use log::warn;
use sc_client_api::{blockchain::HeaderBackend, Backend as _};
use sc_service::TFullBackend;
use sp_blockchain::{Backend as _, Error as BackendError, Info};
use sp_runtime::traits::{Block as BlockT, Header as SubstrateHeader};

use crate::{
    justification::backwards_compatible_decode,
    sync::{
        substrate::{BlockId, Justification},
        BlockStatus, ChainStatus, Header, LOG_TARGET,
    },
};

/// What can go wrong when checking chain status
#[derive(Debug)]
pub enum Error<B: BlockT> {
    MissingHash(B::Hash),
    MissingJustification(B::Hash),
    Backend(BackendError),
    MismatchedId,
    NoGenesisBlock,
}

impl<B: BlockT> Display for Error<B> {
    fn fmt(&self, f: &mut Formatter<'_>) -> Result<(), FmtError> {
        use Error::*;
        match self {
            MissingHash(hash) => {
                write!(
                    f,
                    "data availability problem: no block for existing hash {:?}",
                    hash
                )
            }
            MissingJustification(hash) => {
                write!(
                    f,
                    "data availability problem: no justification for finalized block with hash {:?}",
                    hash
                )
            }
            Backend(e) => {
                write!(f, "substrate backend error {}", e)
            }
            MismatchedId => write!(f, "the block number did not match the block hash"),
            NoGenesisBlock => write!(f, "genesis block not present in DB"),
        }
    }
}

impl<B: BlockT> From<BackendError> for Error<B> {
    fn from(value: BackendError) -> Self {
        Error::Backend(value)
    }
}

/// Substrate implementation of ChainStatus trait
#[derive(Clone)]
pub struct SubstrateChainStatus<B>
where
    B: BlockT,
    B::Header: SubstrateHeader<Number = BlockNumber>,
{
    backend: Arc<TFullBackend<B>>,
    genesis_header: B::Header,
}

impl<B> SubstrateChainStatus<B>
where
    B: BlockT,
    B::Header: SubstrateHeader<Number = BlockNumber>,
{
<<<<<<< HEAD
    pub fn new(backend: Arc<TFullBackend<B>>) -> Result<Self, BackendError> {
        let hash = backend.blockchain().hash(0)?.unwrap(); // todo - proper errors
        let genesis_header = backend.blockchain().header(hash)?.unwrap(); // todo - proper errors
=======
    pub fn new(backend: Arc<TFullBackend<B>>) -> Result<Self, Error<B>> {
        let hash = backend.blockchain().hash(0)?.ok_or(Error::NoGenesisBlock)?;
        let genesis_header = backend
            .blockchain()
            .header(hash)?
            .ok_or(Error::MissingHash(hash))?;
>>>>>>> d786ede0
        Ok(Self {
            backend,
            genesis_header,
        })
    }

    fn info(&self) -> Info<B> {
        self.backend.blockchain().info()
    }

    fn hash_for_number(&self, number: BlockNumber) -> Result<Option<B::Hash>, BackendError> {
        self.backend.blockchain().hash(number)
    }

    fn header_for_hash(&self, hash: B::Hash) -> Result<Option<B::Header>, BackendError> {
        self.backend.blockchain().header(hash)
    }

    fn header(
        &self,
        id: &<B::Header as Header>::Identifier,
    ) -> Result<Option<B::Header>, Error<B>> {
        let maybe_header = self.header_for_hash(id.hash)?;
        match maybe_header
            .as_ref()
            .map(|header| header.number() == &id.number)
        {
            Some(false) => Err(Error::MismatchedId),
            _ => Ok(maybe_header),
        }
    }

    fn justification(
        &self,
        header: B::Header,
    ) -> Result<Option<Justification<B::Header>>, BackendError> {
        if header == self.genesis_header {
            return Ok(Some(Justification::genesis_justification(header)));
        };
        let encoded_justification = match self
            .backend
            .blockchain()
            .justifications(header.hash())?
            .and_then(|j| j.into_justification(ALEPH_ENGINE_ID))
        {
            Some(justification) => justification,
            None => return Ok(None),
        };

        match backwards_compatible_decode(encoded_justification) {
            Ok(aleph_justification) => Ok(Some(Justification::aleph_justification(
                header,
                aleph_justification,
            ))),
            // This should not happen, as we only import correctly encoded justification.
            Err(e) => {
                warn!(
                    target: LOG_TARGET,
                    "Could not decode stored justification for block {:?}: {}",
                    header.hash(),
                    e
                );
                Ok(None)
            }
        }
    }

    fn best_hash(&self) -> B::Hash {
        self.info().best_hash
    }

    fn finalized_hash(&self) -> B::Hash {
        self.info().finalized_hash
    }
}

impl<B> ChainStatus<Justification<B::Header>> for SubstrateChainStatus<B>
where
    B: BlockT,
    B::Header: SubstrateHeader<Number = BlockNumber>,
{
    type Error = Error<B>;

    fn finalized_at(
        &self,
        number: BlockNumber,
    ) -> Result<Option<Justification<B::Header>>, Self::Error> {
        let id = match self.hash_for_number(number)? {
            Some(hash) => BlockId { hash, number },
            None => return Ok(None),
        };
        match self.status_of(id)? {
            BlockStatus::Justified(justification) => Ok(Some(justification)),
            _ => Ok(None),
        }
    }

    fn status_of(
        &self,
        id: <B::Header as Header>::Identifier,
    ) -> Result<BlockStatus<Justification<B::Header>>, Self::Error> {
        let header = match self.header(&id)? {
            Some(header) => header,
            None => return Ok(BlockStatus::Unknown),
        };

        if let Some(justification) = self.justification(header.clone())? {
            Ok(BlockStatus::Justified(justification))
        } else {
            Ok(BlockStatus::Present(header))
        }
    }

    fn best_block(&self) -> Result<B::Header, Self::Error> {
        let best_hash = self.best_hash();

        self.header_for_hash(best_hash)?
            .ok_or(Error::MissingHash(best_hash))
    }

    fn top_finalized(&self) -> Result<Justification<B::Header>, Self::Error> {
        let finalized_hash = self.finalized_hash();
        let header = self
            .header_for_hash(finalized_hash)?
            .ok_or(Error::MissingHash(finalized_hash))?;
<<<<<<< HEAD
        Ok(self
            .justification(header)?
            .ok_or(Error::MissingJustification(finalized_hash))?)
=======
        self.justification(header)?
            .ok_or(Error::MissingJustification(finalized_hash))
>>>>>>> d786ede0
    }

    fn children(
        &self,
        id: <B::Header as Header>::Identifier,
    ) -> Result<Vec<B::Header>, Self::Error> {
        // This checks whether we have the block at all and the provided id is consistent.
        self.header(&id)?;
        Ok(self
            .backend
            .blockchain()
            .children(id.hash)?
            .into_iter()
            .map(|hash| self.header_for_hash(hash))
            .collect::<Result<Vec<Option<B::Header>>, BackendError>>()?
            .into_iter()
            .flatten()
            .collect())
    }
}<|MERGE_RESOLUTION|>--- conflicted
+++ resolved
@@ -77,18 +77,12 @@
     B: BlockT,
     B::Header: SubstrateHeader<Number = BlockNumber>,
 {
-<<<<<<< HEAD
-    pub fn new(backend: Arc<TFullBackend<B>>) -> Result<Self, BackendError> {
-        let hash = backend.blockchain().hash(0)?.unwrap(); // todo - proper errors
-        let genesis_header = backend.blockchain().header(hash)?.unwrap(); // todo - proper errors
-=======
     pub fn new(backend: Arc<TFullBackend<B>>) -> Result<Self, Error<B>> {
         let hash = backend.blockchain().hash(0)?.ok_or(Error::NoGenesisBlock)?;
         let genesis_header = backend
             .blockchain()
             .header(hash)?
             .ok_or(Error::MissingHash(hash))?;
->>>>>>> d786ede0
         Ok(Self {
             backend,
             genesis_header,
@@ -214,14 +208,8 @@
         let header = self
             .header_for_hash(finalized_hash)?
             .ok_or(Error::MissingHash(finalized_hash))?;
-<<<<<<< HEAD
-        Ok(self
-            .justification(header)?
-            .ok_or(Error::MissingJustification(finalized_hash))?)
-=======
         self.justification(header)?
             .ok_or(Error::MissingJustification(finalized_hash))
->>>>>>> d786ede0
     }
 
     fn children(
