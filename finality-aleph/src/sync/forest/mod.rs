use std::{
    collections::{
        hash_map::{Entry, OccupiedEntry, VacantEntry},
        HashMap, HashSet,
    },
    fmt::{Display, Error as FmtError, Formatter},
};

use crate::{
    sync::{data::BranchKnowledge, BlockIdFor, Header, Justification, PeerId},
    BlockIdentifier,
};

mod vertex;

use vertex::Vertex;

enum VertexHandle<'a, I: PeerId, J: Justification> {
    HopelessFork,
    BelowMinimal,
    HighestFinalized,
    Unknown(VacantEntry<'a, BlockIdFor<J>, VertexWithChildren<I, J>>),
    Candidate(OccupiedEntry<'a, BlockIdFor<J>, VertexWithChildren<I, J>>),
}

/// Our interest in a branch referred to by a vertex,
/// including all the information required to prepare a request.
#[derive(Clone, PartialEq, Eq, Debug)]
pub enum Interest<I: PeerId, J: Justification> {
    /// We are not interested in this branch.
    Uninterested,
    /// We would like to have this branch.
    Required {
        know_most: HashSet<I>,
        branch_knowledge: BranchKnowledge<J>,
    },
    /// We would like to have this branch, and we're not interrested in anything above.
    TopRequired {
        know_most: HashSet<I>,
        branch_knowledge: BranchKnowledge<J>,
    },
    /// We would like to have this branch ASAP.
    HighestJustified {
        know_most: HashSet<I>,
        branch_knowledge: BranchKnowledge<J>,
    },
}

/// What can go wrong when inserting data into the forest.
#[derive(Clone, PartialEq, Eq, Debug)]
pub enum Error {
    HeaderMissingParentId,
    IncorrectParentState,
    IncorrectVertexState,
    ParentNotImported,
    TooNew,
}

impl Display for Error {
    fn fmt(&self, f: &mut Formatter<'_>) -> Result<(), FmtError> {
        use Error::*;
        match self {
            HeaderMissingParentId => write!(f, "header did not contain a parent ID"),
            IncorrectParentState => write!(
                f,
                "parent was in a state incompatible with importing this block"
            ),
            IncorrectVertexState => write!(f, "block in a state incompatible with importing"),
            ParentNotImported => {
                write!(f, "parent was not imported when attempting to import block")
            }
            TooNew => write!(f, "block too new to be considered"),
        }
    }
}

pub struct VertexWithChildren<I: PeerId, J: Justification> {
    vertex: Vertex<I, J>,
    children: HashSet<BlockIdFor<J>>,
}

impl<I: PeerId, J: Justification> VertexWithChildren<I, J> {
    fn new() -> Self {
        Self {
            vertex: Vertex::new(),
            children: HashSet::new(),
        }
    }

    fn add_child(&mut self, child: BlockIdFor<J>) {
        self.children.insert(child);
    }
}

// How deep can the forest be, vaguely based on two sessions ahead, which is the most we expect to
// ever need worst case scenario.
const MAX_DEPTH: u32 = 1800;

pub struct Forest<I: PeerId, J: Justification> {
    vertices: HashMap<BlockIdFor<J>, VertexWithChildren<I, J>>,
    top_required: HashSet<BlockIdFor<J>>,
    highest_justified: Option<BlockIdFor<J>>,
    justified_blocks: HashMap<u32, BlockIdFor<J>>,
    root_id: BlockIdFor<J>,
    root_children: HashSet<BlockIdFor<J>>,
    compost_bin: HashSet<BlockIdFor<J>>,
}

impl<I: PeerId, J: Justification> Forest<I, J> {
    pub fn new(highest_justified: BlockIdFor<J>) -> Self {
        Self {
            vertices: HashMap::new(),
            top_required: HashSet::new(),
            highest_justified: None,
            justified_blocks: HashMap::new(),
            root_id: highest_justified,
            root_children: HashSet::new(),
            compost_bin: HashSet::new(),
        }
    }

    fn get_mut(&mut self, id: &BlockIdFor<J>) -> VertexHandle<I, J> {
        use VertexHandle::*;
        if id == &self.root_id {
            HighestFinalized
        } else if id.number() <= self.root_id.number() {
            BelowMinimal
        } else if self.compost_bin.contains(id) {
            HopelessFork
        } else {
            match self.vertices.entry(id.clone()) {
                Entry::Occupied(entry) => Candidate(entry),
                Entry::Vacant(entry) => Unknown(entry),
            }
        }
    }

    fn prune(&mut self, id: &BlockIdFor<J>) {
        self.top_required.remove(id);
        if let Some(VertexWithChildren { children, .. }) = self.vertices.remove(id) {
            self.compost_bin.insert(id.clone());
            for child in children {
                self.prune(&child);
            }
        }
    }

    fn connect_parent(&mut self, id: &BlockIdFor<J>) {
        use VertexHandle::*;
        if let Candidate(mut entry) = self.get_mut(id) {
            let vertex = entry.get_mut();
            let required = vertex.vertex.required();
            if let Some(parent_id) = vertex.vertex.parent().cloned() {
                match self.get_mut(&parent_id) {
                    Unknown(entry) => {
                        entry
                            .insert(VertexWithChildren::new())
                            .add_child(id.clone());
                        if required {
                            self.set_required(&parent_id);
                        }
                    }
                    HighestFinalized => {
                        self.root_children.insert(id.clone());
                    }
                    Candidate(mut entry) => {
                        entry.get_mut().add_child(id.clone());
                        if required {
                            self.set_required(&parent_id);
                        }
                    }
                    HopelessFork | BelowMinimal => self.prune(id),
                };
            };
        };
    }

    fn set_required(&mut self, id: &BlockIdFor<J>) {
        self.top_required.remove(id);
        if let VertexHandle::Candidate(mut entry) = self.get_mut(id) {
            let vertex = entry.get_mut();
            if vertex.vertex.set_required() {
                if let Some(id) = vertex.vertex.parent().cloned() {
                    self.set_required(&id);
                }
            }
        }
    }

    fn set_top_required(&mut self, id: &BlockIdFor<J>) -> bool {
        match self.get_mut(id) {
            VertexHandle::Candidate(mut entry) => match entry.get_mut().vertex.set_required() {
                true => {
                    if let Some(parent_id) = entry.get_mut().vertex.parent().cloned() {
                        self.set_required(&parent_id);
                    }
                    self.top_required.insert(id.clone());
                    true
                }
                false => false,
            },
            _ => false,
        }
    }

    fn insert_id(&mut self, id: BlockIdFor<J>, holder: Option<I>) -> Result<(), Error> {
        if id.number() > self.root_id.number() + MAX_DEPTH {
            return Err(Error::TooNew);
        }
        self.vertices
            .entry(id)
            .or_insert_with(VertexWithChildren::new)
            .vertex
            .add_block_holder(holder);
        Ok(())
    }

    fn process_header(
        &mut self,
        header: &J::Header,
    ) -> Result<(BlockIdFor<J>, BlockIdFor<J>), Error> {
        Ok((
            header.id(),
            header.parent_id().ok_or(Error::HeaderMissingParentId)?,
        ))
    }

    /// Updates the provider block identifier, returns whether it became a new top required.
    #[allow(dead_code)] // todo - remove
    pub fn update_block_identifier(
        &mut self,
        id: &BlockIdFor<J>,
        holder: Option<I>,
        required: bool,
    ) -> Result<bool, Error> {
        self.insert_id(id.clone(), holder)?;
        match required {
            true => Ok(self.set_top_required(id)),
            false => Ok(false),
        }
    }

    /// Updates the provided header, returns whether it became a new top required.
    pub fn update_header(
        &mut self,
        header: &J::Header,
        holder: Option<I>,
        required: bool,
    ) -> Result<bool, Error> {
        let (id, parent_id) = self.process_header(header)?;
        self.insert_id(id.clone(), holder.clone())?;
        if let VertexHandle::Candidate(mut entry) = self.get_mut(&id) {
            entry.get_mut().vertex.insert_header(parent_id, holder);
            self.connect_parent(&id);
        }
        match required {
            true => Ok(self.set_top_required(&id)),
            false => Ok(false),
        }
    }

    /// Updates the vertex related to the provided header marking it as imported.
    /// Returns errors when it's impossible to do consistently.
    pub fn update_body(&mut self, header: &J::Header) -> Result<(), Error> {
        use VertexHandle::*;
        let (id, parent_id) = self.process_header(header)?;
        self.update_header(header, None, false)?;
        match self.get_mut(&parent_id) {
            Candidate(entry) => {
                if !entry.get().vertex.imported() {
                    return Err(Error::ParentNotImported);
                }
            }
            HighestFinalized => (),
            Unknown(_) | HopelessFork | BelowMinimal => return Err(Error::IncorrectParentState),
        }
        match self.get_mut(&id) {
            Candidate(mut entry) => {
                let vertex = &mut entry.get_mut().vertex;
                vertex.insert_body(parent_id.clone());
                if vertex.justified_block() {
                    self.justified_blocks.insert(id.number(), id.clone());
                }
                Ok(())
            }
            _ => Err(Error::IncorrectVertexState),
        }
    }

    /// Updates the `highest_justified` if the given id is higher.
    fn try_update_highest_justified(&mut self, id: BlockIdFor<J>) -> bool {
        match &self.highest_justified {
            Some(current_id) => match id.number() > current_id.number() {
                true => {
                    self.highest_justified = Some(id);
                    true
                }
                false => false,
            },
            None => {
                self.highest_justified = Some(id);
                true
            }
        }
    }

    /// Updates the provided justification.
    /// Returns whether the vertex became the new highest justified header/block.
    pub fn update_justification(
        &mut self,
        justification: J,
        holder: Option<I>,
    ) -> Result<bool, Error> {
<<<<<<< HEAD
        use JustificationAddResult::*;
        let header = justification.header();
        if header.id().number() == 0 {
            // this is the genesis block
            return Ok(false);
        }
        let (id, parent_id) = self.process_header(header)?;
        self.update_header(header, None, false)?;
        match self.get_mut(&id) {
=======
        let (id, parent_id) = self.process_header(justification.header())?;
        self.update_header(justification.header(), None, true)?;
        Ok(match self.get_mut(&id) {
>>>>>>> aaba911c
            VertexHandle::Candidate(mut entry) => {
                let vertex = &mut entry.get_mut().vertex;
                vertex.insert_justification(parent_id, justification, holder);
                if vertex.justified_block() {
                    self.justified_blocks.insert(id.number(), id.clone());
                }
                self.try_update_highest_justified(id.clone())
            }
            _ => false,
        })
    }

    fn prune_level(&mut self, level: u32) {
        let to_prune: Vec<_> = self
            .vertices
            .keys()
            .filter(|k| k.number() <= level)
            .cloned()
            .collect();
        for id in to_prune.into_iter() {
            self.prune(&id);
        }
        self.compost_bin.retain(|k| k.number() > level);
        self.justified_blocks.retain(|k, _| k > &level);
    }

    /// Attempt to finalize one block, returns the correct justification if successful.
    pub fn try_finalize(&mut self, number: &u32) -> Option<J> {
        if let Some(id) = self.justified_blocks.get(number) {
            if let Some(VertexWithChildren { vertex, children }) = self.vertices.remove(id) {
                match vertex.ready() {
                    // should always match, as the id is taken from self.justified_blocks
                    Ok(justification) => {
                        self.root_id = id.clone();
                        self.root_children = children;
                        self.prune_level(self.root_id.number());
                        return Some(justification);
                    }
                    Err(_vertex) => panic!("Block sync justified_blocks cache corrupted, please restart the Node and contact the developers"),
                }
            }
        }
        // update highest justified if the new root isn't below it
        if matches!(&self.highest_justified, Some(id) if id.number() <= self.root_id.number()) {
            self.highest_justified = None;
        }
        None
    }

    /// Returns the BranchKnowledge regarding the given block id,
    /// or None if there is no branch at all.
    fn branch_knowledge(&mut self, mut id: BlockIdFor<J>) -> Option<BranchKnowledge<J>> {
        use VertexHandle::*;
        // traverse ancestors till we reach something imported or a parentless vertex
        loop {
            match self.get_mut(&id) {
                Candidate(entry) => {
                    // first encounter of an imported ancestor, return it
                    if entry.get().vertex.imported() {
                        return Some(BranchKnowledge::TopImported(id));
                    }
                    // try update current id to parent_id
                    match entry.get().vertex.parent().cloned() {
                        // it has a parent, continue
                        Some(parent_id) => id = parent_id,
                        // does not have parent, thus is the lowest known,
                        // and is not imported (a Candidate is not the HighestFinalized),
                        // return it
                        None => return Some(BranchKnowledge::LowestId(id)),
                    };
                }
                // we've reached the root, hence this is the top imported ancestor, return it
                HighestFinalized => {
                    return Some(BranchKnowledge::TopImported(id));
                }
                // either we don't know the requested id, or it will never connect to the root,
                // return None
                HopelessFork | BelowMinimal | Unknown(_) => return None,
            };
        }
    }

    /// Prepare additional info required to create a request for the block.
    /// Returns `None` if we're not interested in the block.
    fn prepare_request_info(
        &mut self,
        id: &BlockIdFor<J>,
    ) -> Option<(HashSet<I>, BranchKnowledge<J>)> {
        use VertexHandle::Candidate;
        match self.get_mut(id) {
            Candidate(entry) => {
                let know_most = entry.get().vertex.know_most().clone();
                // request only required blocks, or the highest_justified block/header
                if !(entry.get().vertex.required() || Some(id) == self.highest_justified.as_ref()) {
                    return None;
                }
                // should always return Some, as the branch of a Candidate always exists
                self.branch_knowledge(id.clone())
                    .map(|branch_knowledge| (know_most, branch_knowledge))
            }
            // request only Candidates
            _ => None,
        }
    }

    /// How much interest we have for the block.
    pub fn state(&mut self, id: &BlockIdFor<J>) -> Interest<I, J> {
        match self.prepare_request_info(id) {
            Some((know_most, branch_knowledge)) => {
                if self.highest_justified.as_ref() == Some(id) {
                    return Interest::HighestJustified {
                        know_most,
                        branch_knowledge,
                    };
                }
                match self.top_required.contains(id) {
                    true => Interest::TopRequired {
                        know_most,
                        branch_knowledge,
                    },
                    false => Interest::Required {
                        know_most,
                        branch_knowledge,
                    },
                }
            }
            None => Interest::Uninterested,
        }
    }
}

#[cfg(test)]
mod tests {
    use super::{Error, Forest, Interest::*, MAX_DEPTH};
    use crate::sync::{
        data::BranchKnowledge::*,
        mock::{MockHeader, MockJustification, MockPeerId},
        Header, Justification,
    };

    type MockForest = Forest<MockPeerId, MockJustification>;

    fn setup() -> (MockHeader, MockForest) {
        let header = MockHeader::random_parentless(0);
        let forest = Forest::new(header.id());
        (header, forest)
    }

    #[test]
    fn initially_empty() {
        let (initial_header, mut forest) = setup();
        assert!(forest.try_finalize(&1).is_none());
        assert_eq!(forest.state(&initial_header.id()), Uninterested);
    }

    #[test]
    fn accepts_first_unimportant_id() {
        let (initial_header, mut forest) = setup();
        let child = initial_header.random_child();
        let peer_id = rand::random();
        assert!(!forest
            .update_block_identifier(&child.id(), Some(peer_id), false)
            .expect("it's not too high"));
        assert!(forest.try_finalize(&1).is_none());
        assert_eq!(forest.state(&child.id()), Uninterested);
    }

    #[test]
    fn accepts_first_important_id() {
        let (initial_header, mut forest) = setup();
        let child = initial_header.random_child();
        let peer_id = rand::random();
        assert!(forest
            .update_block_identifier(&child.id(), Some(peer_id), true)
            .expect("it's not too high"));
        assert!(forest.try_finalize(&1).is_none());
        match forest.state(&child.id()) {
            TopRequired { know_most, .. } => assert!(know_most.contains(&peer_id)),
            other_state => panic!("Expected top required, got {:?}.", other_state),
        }
        assert!(!forest
            .update_block_identifier(&child.id(), Some(peer_id), true)
            .expect("it's not too high"));
    }

    #[test]
    fn rejects_too_high_id() {
        let (initial_header, mut forest) = setup();
        let too_high = initial_header
            .random_branch()
            .nth(MAX_DEPTH as usize)
            .expect("the branch is infinite");
        let peer_id = rand::random();
        assert_eq!(
            forest.update_block_identifier(&too_high.id(), Some(peer_id), true),
            Err(Error::TooNew)
        );
    }

    #[test]
    fn accepts_first_unimportant_header() {
        let (initial_header, mut forest) = setup();
        let child = initial_header.random_child();
        let peer_id = rand::random();
        assert!(!forest
            .update_header(&child, Some(peer_id), false)
            .expect("header was correct"));
        assert!(forest.try_finalize(&1).is_none());
        assert_eq!(forest.state(&child.id()), Uninterested);
    }

    #[test]
    fn accepts_first_important_header() {
        let (initial_header, mut forest) = setup();
        let child = initial_header.random_child();
        let peer_id = rand::random();
        assert!(forest
            .update_header(&child, Some(peer_id), true)
            .expect("header was correct"));
        assert!(forest.try_finalize(&1).is_none());
        match forest.state(&child.id()) {
            TopRequired { know_most, .. } => assert!(know_most.contains(&peer_id)),
            other_state => panic!("Expected top required, got {:?}.", other_state),
        }
        assert!(!forest
            .update_block_identifier(&child.id(), Some(peer_id), true)
            .expect("it's not too high"));
    }

    #[test]
    fn rejects_parentless_header() {
        let (_, mut forest) = setup();
        let parentless = MockHeader::random_parentless(43);
        let peer_id = rand::random();
        assert!(matches!(
            forest.update_header(&parentless, Some(peer_id), true),
            Err(Error::HeaderMissingParentId)
        ));
    }

    #[test]
    fn accepts_first_justification() {
        let (initial_header, mut forest) = setup();
        let child = MockJustification::for_header(initial_header.random_child());
        let peer_id = rand::random();
        assert!(forest
            .update_justification(child.clone(), Some(peer_id))
            .expect("header was correct"));
        assert!(forest.try_finalize(&1).is_none());
        match forest.state(&child.header().id()) {
            HighestJustified { know_most, .. } => assert!(know_most.contains(&peer_id)),
            other_state => panic!("Expected top required, got {:?}.", other_state),
        }
    }

    #[test]
    fn ignores_genesis_justification() {
        let (_, mut forest) = setup();
        let parentless = MockJustification::for_header(MockHeader::random_parentless(0));
        let peer_id = rand::random();
        assert!(matches!(
            forest.update_justification(parentless, Some(peer_id)),
            Ok(false)
        ));
    }

    #[test]
    fn rejects_parentless_justification() {
        let (_, mut forest) = setup();
        let parentless = MockJustification::for_header(MockHeader::random_parentless(43));
        let peer_id = rand::random();
        assert!(matches!(
            forest.update_justification(parentless, Some(peer_id)),
            Err(Error::HeaderMissingParentId)
        ));
    }

    #[test]
    fn accepts_first_body() {
        let (initial_header, mut forest) = setup();
        let child = initial_header.random_child();
        forest.update_body(&child).expect("header was correct");
        assert!(forest.try_finalize(&1).is_none());
        assert_eq!(forest.state(&child.id()), Uninterested);
    }

    #[test]
    fn rejects_body_when_parent_unimported() {
        let (initial_header, mut forest) = setup();
        let child = initial_header.random_child();
        let grandchild = child.random_child();
        assert!(!forest
            .update_header(&child, None, false)
            .expect("header was correct"));
        assert_eq!(
            forest.update_body(&grandchild),
            Err(Error::ParentNotImported)
        );
        assert!(forest.try_finalize(&1).is_none());
        assert_eq!(forest.state(&child.id()), Uninterested);
        assert_eq!(forest.state(&grandchild.id()), Uninterested);
    }

    #[test]
    fn finalizes_first_block() {
        let (initial_header, mut forest) = setup();
        let child = MockJustification::for_header(initial_header.random_child());
        let peer_id = rand::random();
        assert!(forest
            .update_justification(child.clone(), Some(peer_id))
            .expect("header was correct"));
        assert!(forest.try_finalize(&1).is_none());
        match forest.state(&child.header().id()) {
            HighestJustified { know_most, .. } => assert!(know_most.contains(&peer_id)),
            other_state => panic!("Expected top required, got {:?}.", other_state),
        }
        forest
            .update_body(child.header())
            .expect("header was correct");
        assert_eq!(forest.try_finalize(&1).expect("the block is ready"), child);
    }

    #[test]
    fn top_required_becomes_highest_finalized() {
        let (initial_header, mut forest) = setup();
        let child = MockJustification::for_header(initial_header.random_child());
        let peer_id = rand::random();
        assert!(
            forest
                .update_header(child.header(), Some(peer_id), true)
                .expect("header was correct"),
            "should become top required"
        );
        assert!(
            forest
                .update_justification(child.clone(), Some(peer_id))
                .expect("header was correct"),
            "should become highest justified"
        );
    }

    #[test]
    fn required_becomes_highest_finalized() {
        let (initial_header, mut forest) = setup();
        let child = MockJustification::for_header(initial_header.random_child());
        let grandchild = child.header().random_child();
        let peer_id = rand::random();
        assert!(
            !forest
                .update_header(child.header(), Some(peer_id), false)
                .expect("header was correct"),
            "should not become top required"
        );
        assert!(
            forest
                .update_header(&grandchild, Some(peer_id), true)
                .expect("header was correct"),
            "should not become top required"
        );
        assert!(
            forest
                .update_justification(child.clone(), Some(peer_id))
                .expect("header was correct"),
            "should become highest justified"
        );
    }

    #[test]
    fn ancestor_does_not_become_highest_finalized() {
        let (initial_header, mut forest) = setup();
        let child = MockJustification::for_header(initial_header.random_child());
        let grandchild = MockJustification::for_header(child.header().random_child());
        let peer_id = rand::random();
        assert!(
            forest
                .update_justification(grandchild, Some(peer_id))
                .expect("header was correct"),
            "should become highest justified"
        );
        assert!(
            !forest
                .update_justification(child, Some(peer_id))
                .expect("header was correct"),
            "should not become highest justified"
        );
    }

    #[test]
    fn prunes_forks() {
        let (initial_header, mut forest) = setup();
        let child = MockJustification::for_header(initial_header.random_child());
        let fork_child = initial_header.random_child();
        let peer_id = rand::random();
        let fork_peer_id = rand::random();
        assert!(forest
            .update_header(&fork_child, Some(fork_peer_id), true)
            .expect("header was correct"));
        match forest.state(&fork_child.id()) {
            TopRequired { know_most, .. } => assert!(know_most.contains(&fork_peer_id)),
            other_state => panic!("Expected top required, got {:?}.", other_state),
        }
        assert!(forest
            .update_justification(child.clone(), Some(peer_id))
            .expect("header was correct"));
        forest
            .update_body(child.header())
            .expect("header was correct");
        assert_eq!(forest.try_finalize(&1).expect("the block is ready"), child);
        assert_eq!(forest.state(&fork_child.id()), Uninterested);
        assert!(!forest
            .update_header(&fork_child, Some(fork_peer_id), true)
            .expect("header was correct"));
    }

    #[test]
    fn uninterested_in_forks() {
        let (initial_header, mut forest) = setup();
        let fork_branch: Vec<_> = initial_header.random_branch().take(2).collect();
        for header in &fork_branch {
            let peer_id = rand::random();
            assert!(forest
                .update_header(header, Some(peer_id), true)
                .expect("header was correct"));
            match forest.state(&header.id()) {
                TopRequired { know_most, .. } => assert!(know_most.contains(&peer_id)),
                other_state => panic!("Expected top required, got {:?}.", other_state),
            }
        }
        let child = MockJustification::for_header(initial_header.random_child());
        let peer_id = rand::random();
        assert!(forest
            .update_justification(child.clone(), Some(peer_id))
            .expect("header was correct"));
        forest
            .update_body(child.header())
            .expect("header was correct");
        assert_eq!(forest.try_finalize(&1).expect("the block is ready"), child);
        for header in fork_branch {
            assert_eq!(forest.state(&header.id()), Uninterested);
        }
    }

    #[test]
    fn updates_interest_on_parent_connect() {
        let (initial_header, mut forest) = setup();
        let branch: Vec<_> = initial_header.random_branch().take(4).collect();
        let header = &branch[0];
        let peer_id = rand::random();
        assert!(forest
            .update_header(header, Some(peer_id), true)
            .expect("header was correct"));
        match forest.state(&header.id()) {
            TopRequired { know_most, .. } => assert!(know_most.contains(&peer_id)),
            other_state => panic!("Expected top required, got {:?}.", other_state),
        }
        let header = &branch[1];
        let peer_id = rand::random();
        assert!(!forest
            .update_header(header, Some(peer_id), false)
            .expect("header was correct"));
        assert_eq!(forest.state(&header.id()), Uninterested);
        let header = &branch[3];
        let peer_id = rand::random();
        assert!(forest
            .update_header(header, Some(peer_id), true)
            .expect("header was correct"));
        match forest.state(&header.id()) {
            TopRequired { know_most, .. } => assert!(know_most.contains(&peer_id)),
            other_state => panic!("Expected top required, got {:?}.", other_state),
        }
        let header = &branch[2];
        let peer_id = rand::random();
        assert!(!forest
            .update_header(header, Some(peer_id), false)
            .expect("header was correct"));
        for header in branch.iter().take(3) {
            assert!(matches!(forest.state(&header.id()), Required { .. }));
        }
        assert!(matches!(forest.state(&branch[3].id()), TopRequired { .. }));
    }

    #[test]
    fn finds_ancestors() {
        let (initial_header, mut forest) = setup();
        let branch: Vec<_> = initial_header.random_branch().take(4).collect();
        let header = &branch[0];
        let peer_id = rand::random();
        assert!(!forest
            .update_header(header, Some(peer_id), false)
            .expect("header was correct"));
        assert_eq!(forest.state(&header.id()), Uninterested);
        // skip branch[1]
        let header = &branch[2];
        let peer_id = rand::random();
        assert!(!forest
            .update_header(header, Some(peer_id), false)
            .expect("header was correct"));
        assert_eq!(forest.state(&header.id()), Uninterested);
        let header = &branch[3];
        let peer_id = rand::random();
        assert!(forest
            .update_header(header, Some(peer_id), true)
            .expect("header was correct"));
        match forest.state(&header.id()) {
            TopRequired {
                know_most,
                branch_knowledge,
            } => {
                assert!(know_most.contains(&peer_id));
                // we only know parent from branch[2], namely branch[1]
                assert_eq!(branch_knowledge, LowestId(branch[1].id()));
            }
            other_state => panic!("Expected top required, got {:?}.", other_state),
        }
        // fill the gap
        let header = &branch[1];
        let peer_id = rand::random();
        assert!(!forest
            .update_header(header, Some(peer_id), false)
            .expect("header was correct"));
        for header in branch.iter().take(3) {
            assert!(matches!(forest.state(&header.id()), Required { .. }));
        }
        match forest.state(&branch[3].id()) {
            TopRequired {
                branch_knowledge, ..
            } => {
                // now we know all ancestors
                assert_eq!(branch_knowledge, TopImported(initial_header.id()));
            }
            other_state => panic!("Expected top required, got {:?}.", other_state),
        }
        forest.update_body(&branch[0]).expect("should import");
        forest.update_body(&branch[1]).expect("should import");
        match forest.state(&branch[3].id()) {
            TopRequired {
                branch_knowledge, ..
            } => {
                // we know all ancestors, three blocks were imported
                assert_eq!(branch_knowledge, TopImported(branch[1].id()));
            }
            other_state => panic!("Expected top required, got {:?}.", other_state),
        }
    }

    const HUGE_BRANCH_LENGTH: usize = MAX_DEPTH as usize;

    #[test]
    fn finalizes_huge_branch() {
        let (initial_header, mut forest) = setup();
        let justifications: Vec<_> = initial_header
            .random_branch()
            .map(MockJustification::for_header)
            .take(HUGE_BRANCH_LENGTH)
            .collect();
        for justification in &justifications {
            let peer_id = rand::random();
            assert!(forest
                .update_justification(justification.clone(), Some(peer_id))
                .expect("header was correct"));
            match forest.state(&justification.header().id()) {
                HighestJustified { know_most, .. } => assert!(know_most.contains(&peer_id)),
                other_state => panic!("Expected top required, got {:?}.", other_state),
            }
            forest
                .update_body(justification.header())
                .expect("header was correct");
        }
        for (number, justification) in justifications.into_iter().enumerate() {
            assert_eq!(
                forest
                    .try_finalize(&(number as u32 + 1))
                    .expect("the block is ready"),
                justification
            );
        }
    }

    #[test]
    fn finalizes_huge_branch_with_justification_holes() {
        let (initial_header, mut forest) = setup();
        let justifications: Vec<_> = initial_header
            .random_branch()
            .map(MockJustification::for_header)
            .take(HUGE_BRANCH_LENGTH)
            .enumerate()
            .collect();
        for (number, justification) in &justifications {
            if number.is_power_of_two() {
                let peer_id = rand::random();
                assert!(forest
                    .update_justification(justification.clone(), Some(peer_id))
                    .expect("header was correct"));
                match forest.state(&justification.header().id()) {
                    HighestJustified { know_most, .. } => assert!(know_most.contains(&peer_id)),
                    other_state => panic!("Expected top required, got {:?}.", other_state),
                }
            }
            forest
                .update_body(justification.header())
                .expect("header was correct");
        }
        for (number, justification) in justifications.into_iter() {
            if number.is_power_of_two() {
                assert_eq!(
                    forest
                        .try_finalize(&(number as u32 + 1))
                        .expect("the block is ready"),
                    justification
                );
            } else {
                assert!(forest.try_finalize(&(number as u32 + 1)).is_none());
            }
        }
    }

    #[test]
    fn prunes_huge_branch() {
        let (initial_header, mut forest) = setup();
        let fork: Vec<_> = initial_header
            .random_branch()
            .take(HUGE_BRANCH_LENGTH)
            .collect();
        for header in &fork {
            let peer_id = rand::random();
            assert!(forest
                .update_header(header, Some(peer_id), true)
                .expect("header was correct"));
            assert!(forest.try_finalize(&1).is_none());
            match forest.state(&header.id()) {
                TopRequired { know_most, .. } => assert!(know_most.contains(&peer_id)),
                other_state => panic!("Expected top required, got {:?}.", other_state),
            }
        }
        let child = MockJustification::for_header(initial_header.random_child());
        let peer_id = rand::random();
        assert!(forest
            .update_justification(child.clone(), Some(peer_id))
            .expect("header was correct"));
        assert!(forest.try_finalize(&1).is_none());
        match forest.state(&child.header().id()) {
            HighestJustified { know_most, .. } => assert!(know_most.contains(&peer_id)),
            other_state => panic!("Expected top required, got {:?}.", other_state),
        }
        forest
            .update_body(child.header())
            .expect("header was correct");
        assert_eq!(forest.try_finalize(&1).expect("the block is ready"), child);
        for header in &fork {
            assert_eq!(forest.state(&header.id()), Uninterested);
        }
    }

    #[test]
    fn updates_interest_on_huge_branch() {
        let (initial_header, mut forest) = setup();
        let branch: Vec<_> = initial_header
            .random_branch()
            .take(HUGE_BRANCH_LENGTH)
            .collect();
        for header in branch.iter().take(HUGE_BRANCH_LENGTH - 1) {
            let peer_id = rand::random();
            assert!(!forest
                .update_header(header, Some(peer_id), false)
                .expect("header was correct"));
            assert_eq!(forest.state(&header.id()), Uninterested);
        }
        let header = &branch[HUGE_BRANCH_LENGTH - 1];
        let peer_id = rand::random();
        assert!(forest
            .update_header(header, Some(peer_id), true)
            .expect("header was correct"));
        match forest.state(&header.id()) {
            TopRequired { know_most, .. } => assert!(know_most.contains(&peer_id)),
            other_state => panic!("Expected top required, got {:?}.", other_state),
        }
        for header in branch.iter().take(HUGE_BRANCH_LENGTH - 1) {
            assert!(matches!(forest.state(&header.id()), Required { .. }));
        }
    }
}<|MERGE_RESOLUTION|>--- conflicted
+++ resolved
@@ -311,8 +311,6 @@
         justification: J,
         holder: Option<I>,
     ) -> Result<bool, Error> {
-<<<<<<< HEAD
-        use JustificationAddResult::*;
         let header = justification.header();
         if header.id().number() == 0 {
             // this is the genesis block
@@ -320,12 +318,7 @@
         }
         let (id, parent_id) = self.process_header(header)?;
         self.update_header(header, None, false)?;
-        match self.get_mut(&id) {
-=======
-        let (id, parent_id) = self.process_header(justification.header())?;
-        self.update_header(justification.header(), None, true)?;
         Ok(match self.get_mut(&id) {
->>>>>>> aaba911c
             VertexHandle::Candidate(mut entry) => {
                 let vertex = &mut entry.get_mut().vertex;
                 vertex.insert_justification(parent_id, justification, holder);
