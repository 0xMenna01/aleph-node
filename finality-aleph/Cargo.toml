[package]
name = "finality-aleph"
version = "0.1.0"
authors = ["Cardinal Cryptography"]
edition = "2018"

# See more keys and their definitions at https://doc.rust-lang.org/cargo/reference/manifest.html

[dependencies]
tokio = { version = "0.2.21", features = [ "sync" ]}
codec = { package = "parity-scale-codec", version = "2", default-features = false, features = ["derive"] }
log = "0.4"
futures = "0.3"
parity-util-mem = "0.9"
parking_lot = "0.11"
prometheus-endpoint = { package = "substrate-prometheus-endpoint", version = "0.9.0"}
rand = "0.8"
<<<<<<< HEAD
# rush = { git = "ssh://git@github.com/Cardinal-Cryptography/rush.git", branch = "main" }
rush = {path = "../../rush"}
sp-keystore = {version = "0.9", git = "https://github.com/paritytech/substrate.git", rev = "681f188"}
sc-network = {version = "0.9", git = "https://github.com/paritytech/substrate.git", rev = "681f188"}
sc-network-gossip = {version = "0.9", git = "https://github.com/paritytech/substrate.git", rev = "681f188"}
sc-telemetry = {version = "3", git = "https://github.com/paritytech/substrate.git", rev = "681f188"}
=======
rush = { git = "https://github.com/Cardinal-Cryptography/rush.git", branch = "main" }
# rush = {path = "../../rush"}
sp-keystore = "0.9"
sc-network = "0.9"
sc-network-gossip = "0.9"
sc-telemetry = "3"
>>>>>>> 2104b84e
serde = "1.0"
sc-service = {version = "0.9", git = "https://github.com/paritytech/substrate.git", rev = "681f188"}
sp-application-crypto = {version = "3", git = "https://github.com/paritytech/substrate.git", rev = "681f188"}
sp-core = {version = "3", git = "https://github.com/paritytech/substrate.git", rev = "681f188"}
sp-runtime = {version = "3", git = "https://github.com/paritytech/substrate.git", rev = "681f188"}
sp-utils = { version = "3", git = "https://github.com/paritytech/substrate.git", rev = "681f188"}
sp-api = {version = "3", git = "https://github.com/paritytech/substrate.git", rev = "681f188"}
sp-blockchain = {version = "3", git = "https://github.com/paritytech/substrate.git", rev = "681f188"}
sp-consensus= {version = "0.9", git = "https://github.com/paritytech/substrate.git", rev = "681f188"}
sc-client-api = {version = "3", git = "https://github.com/paritytech/substrate.git", rev = "681f188"}
sp-io= {version = "3", git = "https://github.com/paritytech/substrate.git", rev = "681f188"}
derive_more = "0.99.7"
# we need aura authorites till we have our own pallet
<<<<<<< HEAD
sp-consensus-aura = {version = "0.9", git = "https://github.com/paritytech/substrate.git", rev = "681f188"}
=======
sp-consensus-aura = "0.9"
env_logger = "0.8.3"
>>>>>>> 2104b84e
<|MERGE_RESOLUTION|>--- conflicted
+++ resolved
@@ -13,23 +13,14 @@
 futures = "0.3"
 parity-util-mem = "0.9"
 parking_lot = "0.11"
-prometheus-endpoint = { package = "substrate-prometheus-endpoint", version = "0.9.0"}
+prometheus-endpoint = { package = "substrate-prometheus-endpoint", git = "https://github.com/paritytech/substrate.git", rev = "681f188"}
 rand = "0.8"
-<<<<<<< HEAD
-# rush = { git = "ssh://git@github.com/Cardinal-Cryptography/rush.git", branch = "main" }
-rush = {path = "../../rush"}
+rush = { git = "https://github.com/Cardinal-Cryptography/rush.git", branch = "main" }
 sp-keystore = {version = "0.9", git = "https://github.com/paritytech/substrate.git", rev = "681f188"}
 sc-network = {version = "0.9", git = "https://github.com/paritytech/substrate.git", rev = "681f188"}
 sc-network-gossip = {version = "0.9", git = "https://github.com/paritytech/substrate.git", rev = "681f188"}
 sc-telemetry = {version = "3", git = "https://github.com/paritytech/substrate.git", rev = "681f188"}
-=======
-rush = { git = "https://github.com/Cardinal-Cryptography/rush.git", branch = "main" }
-# rush = {path = "../../rush"}
-sp-keystore = "0.9"
-sc-network = "0.9"
-sc-network-gossip = "0.9"
-sc-telemetry = "3"
->>>>>>> 2104b84e
+
 serde = "1.0"
 sc-service = {version = "0.9", git = "https://github.com/paritytech/substrate.git", rev = "681f188"}
 sp-application-crypto = {version = "3", git = "https://github.com/paritytech/substrate.git", rev = "681f188"}
@@ -43,9 +34,6 @@
 sp-io= {version = "3", git = "https://github.com/paritytech/substrate.git", rev = "681f188"}
 derive_more = "0.99.7"
 # we need aura authorites till we have our own pallet
-<<<<<<< HEAD
 sp-consensus-aura = {version = "0.9", git = "https://github.com/paritytech/substrate.git", rev = "681f188"}
-=======
-sp-consensus-aura = "0.9"
 env_logger = "0.8.3"
->>>>>>> 2104b84e
+async-trait = "0.1.42"