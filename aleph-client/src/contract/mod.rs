//! Contains types and functions simplifying common contract-related operations.
//!
//! For example, you could write this wrapper around (some of) the functionality of openbrush PSP22
//! contracts using the building blocks provided by this module:
//!
//! ```no_run
//! # use anyhow::{Result, Context};
//! # use aleph_client::AccountId;
//! # use aleph_client::{Connection, SignedConnection};
//! # use aleph_client::contract::ContractInstance;
//! #
//! #[derive(Debug)]
//! struct PSP22TokenInstance {
//!     contract: ContractInstance,
//! }
//!
//! impl PSP22TokenInstance {
//!     fn new(address: AccountId, metadata_path: &Option<String>) -> Result<Self> {
//!         let metadata_path = metadata_path
//!             .as_ref()
//!             .context("PSP22Token metadata not set.")?;
//!         Ok(Self {
//!             contract: ContractInstance::new(address, metadata_path)?,
//!         })
//!     }
//!
<<<<<<< HEAD
//!     fn transfer(&self, conn: &SignedConnection, to: AccountId, amount: u128) -> Result<()> {
=======
//!     async fn transfer(&self, conn: &SignedConnection, to: AccountId, amount: u128) -> Result<()> {
>>>>>>> a1423c05
//!         self.contract.contract_exec(
//!             conn,
//!             "PSP22::transfer",
//!             vec![to.to_string().as_str(), amount.to_string().as_str(), "0x00"].as_slice(),
//!         ).await
//!     }
//!
<<<<<<< HEAD
//!     fn balance_of(&self, conn: &Connection, account: AccountId) -> Result<u128> {
=======
//!     async fn balance_of(&self, conn: &Connection, account: AccountId) -> Result<u128> {
>>>>>>> a1423c05
//!         self.contract.contract_read(
//!             conn,
//!             "PSP22::balance_of",
//!             &vec![account.to_string().as_str()],
<<<<<<< HEAD
//!         )?.try_into()
=======
//!         ).await?
>>>>>>> a1423c05
//!     }
//! }
//! ```

mod convertible_value;
pub mod event;

use std::fmt::{Debug, Formatter};

use anyhow::{anyhow, Context, Result};
<<<<<<< HEAD
use contract_metadata::ContractMetadata;
use contract_transcode::ContractMessageTranscoder;
pub use convertible_value::ConvertibleValue;
use ink_metadata::{InkProject, MetadataVersioned};
use serde_json::{from_reader, from_str, from_value, json};
use substrate_api_client::{compose_extrinsic, GenericAddress, XtStatus};

use crate::{try_send_xt, AccountId, AnyConnection, SignedConnection};
=======
use contract_transcode::ContractMessageTranscoder;
pub use convertible_value::ConvertibleValue;

use crate::{
    contract_transcode::Value,
    pallets::contract::{ContractCallArgs, ContractRpc, ContractsUserApi},
    sp_weights::weight_v2::Weight,
    AccountId, ConnectionApi, SignedConnectionApi, TxStatus,
};
>>>>>>> a1423c05

/// Represents a contract instantiated on the chain.
pub struct ContractInstance {
    address: AccountId,
<<<<<<< HEAD
    ink_project: InkProject,
}

impl ContractInstance {
    const MAX_READ_GAS: u64 = 500000000000u64;
    const MAX_GAS: u64 = 100000000000u64;
    const STORAGE_FEE_LIMIT: Option<u128> = None;
=======
    transcoder: ContractMessageTranscoder,
}

impl ContractInstance {
    const MAX_GAS: u64 = 10000000000u64;
>>>>>>> a1423c05

    /// Creates a new contract instance under `address` with metadata read from `metadata_path`.
    pub fn new(address: AccountId, metadata_path: &str) -> Result<Self> {
        Ok(Self {
            address,
            transcoder: ContractMessageTranscoder::load(metadata_path)?,
        })
    }

    /// The address of this contract instance.
    pub fn address(&self) -> &AccountId {
        &self.address
    }

    /// Reads the value of a read-only, 0-argument call via RPC.
<<<<<<< HEAD
    pub fn contract_read0<C: AnyConnection>(
        &self,
        conn: &C,
        message: &str,
    ) -> Result<ConvertibleValue> {
        self.contract_read::<C, String>(conn, message, &[])
    }

    /// Reads the value of a read-only call via RPC.
    pub fn contract_read<C: AnyConnection, S: AsRef<str> + Debug>(
=======
    pub async fn contract_read0<
        T: TryFrom<ConvertibleValue, Error = anyhow::Error>,
        C: ConnectionApi,
    >(
        &self,
        conn: &C,
        message: &str,
    ) -> Result<T> {
        self.contract_read::<String, T, C>(conn, message, &[]).await
    }

    /// Reads the value of a read-only call via RPC.
    pub async fn contract_read<
        S: AsRef<str> + Debug,
        T: TryFrom<ConvertibleValue, Error = anyhow::Error>,
        C: ConnectionApi,
    >(
>>>>>>> a1423c05
        &self,
        conn: &C,
        message: &str,
        args: &[S],
<<<<<<< HEAD
    ) -> Result<ConvertibleValue> {
=======
    ) -> Result<T> {
>>>>>>> a1423c05
        let payload = self.encode(message, args)?;
        let args = ContractCallArgs {
            origin: self.address.clone(),
            dest: self.address.clone(),
            value: 0,
            gas_limit: None,
            input_data: payload,
            storage_deposit_limit: None,
        };

        let result = conn
            .call_and_get(args)
            .await
            .context("RPC request error - there may be more info in node logs.")?
            .result
            .map_err(|e| anyhow!("Contract exec failed {:?}", e))?;
        let decoded = self.decode(message, result.data)?;
        ConvertibleValue(decoded).try_into()?
    }

    /// Executes a 0-argument contract call.
<<<<<<< HEAD
    pub fn contract_exec0(&self, conn: &SignedConnection, message: &str) -> Result<()> {
        self.contract_exec_value::<String>(conn, message, &[], 0)
    }

    /// Executes a contract call.
    pub fn contract_exec<S: AsRef<str> + Debug>(
        &self,
        conn: &SignedConnection,
        message: &str,
        args: &[S],
    ) -> Result<()> {
        self.contract_exec_value(conn, message, args, 0)
    }

    /// Executes a 0-argument contract call sending the given amount of value with it.
    pub fn contract_exec_value0(
        &self,
        conn: &SignedConnection,
        message: &str,
        value: u128,
    ) -> Result<()> {
        self.contract_exec_value::<String>(conn, message, &[], value)
    }

    /// Executes a contract call sending the given amount of value with it.
    pub fn contract_exec_value<S: AsRef<str> + Debug>(
=======
    pub async fn contract_exec0<C: SignedConnectionApi>(
        &self,
        conn: &C,
        message: &str,
    ) -> Result<()> {
        self.contract_exec::<C, String>(conn, message, &[]).await
    }

    /// Executes a contract call.
    pub async fn contract_exec<C: SignedConnectionApi, S: AsRef<str> + Debug>(
>>>>>>> a1423c05
        &self,
        conn: &C,
        message: &str,
        args: &[S],
<<<<<<< HEAD
        value: u128,
    ) -> Result<()> {
        let data = self.encode(message, args)?;
        let xt = compose_extrinsic!(
            conn.as_connection(),
            "Contracts",
            "call",
            GenericAddress::Id(self.address.clone()),
            Compact(value),
            Compact(Self::MAX_GAS),
            Self::STORAGE_FEE_LIMIT,
            data
        );

        try_send_xt(conn, xt, Some("Contracts call"), XtStatus::InBlock)
            .context("Failed to exec contract message")?;
        Ok(())
=======
    ) -> Result<()> {
        self.contract_exec_value::<C, S>(conn, message, args, 0)
            .await
>>>>>>> a1423c05
    }

    /// Executes a 0-argument contract call sending the given amount of value with it.
    pub async fn contract_exec_value0<C: SignedConnectionApi>(
        &self,
        conn: &C,
        message: &str,
        value: u128,
    ) -> Result<()> {
        self.contract_exec_value::<C, String>(conn, message, &[], value)
            .await
    }

    /// Executes a contract call sending the given amount of value with it.
    pub async fn contract_exec_value<C: SignedConnectionApi, S: AsRef<str> + Debug>(
        &self,
        conn: &C,
        message: &str,
        args: &[S],
        value: u128,
    ) -> Result<()> {
        let data = self.encode(message, args)?;
        conn.call(
            self.address.clone(),
            value,
            Weight {
                ref_time: Self::MAX_GAS,
                proof_size: Self::MAX_GAS,
            },
            None,
            data,
            TxStatus::InBlock,
        )
        .await
        .map(|_| ())
    }

    fn encode<S: AsRef<str> + Debug>(&self, message: &str, args: &[S]) -> Result<Vec<u8>> {
<<<<<<< HEAD
        ContractMessageTranscoder::new(&self.ink_project).encode(message, args)
    }

    fn decode_response(&self, from: &str, contract_response: &str) -> Result<ConvertibleValue> {
        let contract_response = contract_response.trim_start_matches("0x");
        let bytes = hex::decode(contract_response)?;
        ContractMessageTranscoder::new(&self.ink_project)
            .decode_return(from, &mut bytes.as_slice())
            .map(ConvertibleValue)
=======
        self.transcoder.encode(message, args)
    }

    fn decode(&self, message: &str, data: Vec<u8>) -> Result<Value> {
        self.transcoder.decode_return(message, &mut data.as_slice())
>>>>>>> a1423c05
    }
}

impl Debug for ContractInstance {
    fn fmt(&self, f: &mut Formatter<'_>) -> std::fmt::Result {
        f.debug_struct("ContractInstance")
            .field("address", &self.address)
            .finish()
    }
}<|MERGE_RESOLUTION|>--- conflicted
+++ resolved
@@ -24,11 +24,7 @@
 //!         })
 //!     }
 //!
-<<<<<<< HEAD
-//!     fn transfer(&self, conn: &SignedConnection, to: AccountId, amount: u128) -> Result<()> {
-=======
 //!     async fn transfer(&self, conn: &SignedConnection, to: AccountId, amount: u128) -> Result<()> {
->>>>>>> a1423c05
 //!         self.contract.contract_exec(
 //!             conn,
 //!             "PSP22::transfer",
@@ -36,20 +32,12 @@
 //!         ).await
 //!     }
 //!
-<<<<<<< HEAD
-//!     fn balance_of(&self, conn: &Connection, account: AccountId) -> Result<u128> {
-=======
 //!     async fn balance_of(&self, conn: &Connection, account: AccountId) -> Result<u128> {
->>>>>>> a1423c05
 //!         self.contract.contract_read(
 //!             conn,
 //!             "PSP22::balance_of",
 //!             &vec![account.to_string().as_str()],
-<<<<<<< HEAD
-//!         )?.try_into()
-=======
 //!         ).await?
->>>>>>> a1423c05
 //!     }
 //! }
 //! ```
@@ -60,16 +48,6 @@
 use std::fmt::{Debug, Formatter};
 
 use anyhow::{anyhow, Context, Result};
-<<<<<<< HEAD
-use contract_metadata::ContractMetadata;
-use contract_transcode::ContractMessageTranscoder;
-pub use convertible_value::ConvertibleValue;
-use ink_metadata::{InkProject, MetadataVersioned};
-use serde_json::{from_reader, from_str, from_value, json};
-use substrate_api_client::{compose_extrinsic, GenericAddress, XtStatus};
-
-use crate::{try_send_xt, AccountId, AnyConnection, SignedConnection};
-=======
 use contract_transcode::ContractMessageTranscoder;
 pub use convertible_value::ConvertibleValue;
 
@@ -79,26 +57,15 @@
     sp_weights::weight_v2::Weight,
     AccountId, ConnectionApi, SignedConnectionApi, TxStatus,
 };
->>>>>>> a1423c05
 
 /// Represents a contract instantiated on the chain.
 pub struct ContractInstance {
     address: AccountId,
-<<<<<<< HEAD
-    ink_project: InkProject,
-}
-
-impl ContractInstance {
-    const MAX_READ_GAS: u64 = 500000000000u64;
-    const MAX_GAS: u64 = 100000000000u64;
-    const STORAGE_FEE_LIMIT: Option<u128> = None;
-=======
     transcoder: ContractMessageTranscoder,
 }
 
 impl ContractInstance {
     const MAX_GAS: u64 = 10000000000u64;
->>>>>>> a1423c05
 
     /// Creates a new contract instance under `address` with metadata read from `metadata_path`.
     pub fn new(address: AccountId, metadata_path: &str) -> Result<Self> {
@@ -114,18 +81,6 @@
     }
 
     /// Reads the value of a read-only, 0-argument call via RPC.
-<<<<<<< HEAD
-    pub fn contract_read0<C: AnyConnection>(
-        &self,
-        conn: &C,
-        message: &str,
-    ) -> Result<ConvertibleValue> {
-        self.contract_read::<C, String>(conn, message, &[])
-    }
-
-    /// Reads the value of a read-only call via RPC.
-    pub fn contract_read<C: AnyConnection, S: AsRef<str> + Debug>(
-=======
     pub async fn contract_read0<
         T: TryFrom<ConvertibleValue, Error = anyhow::Error>,
         C: ConnectionApi,
@@ -143,16 +98,11 @@
         T: TryFrom<ConvertibleValue, Error = anyhow::Error>,
         C: ConnectionApi,
     >(
->>>>>>> a1423c05
         &self,
         conn: &C,
         message: &str,
         args: &[S],
-<<<<<<< HEAD
-    ) -> Result<ConvertibleValue> {
-=======
     ) -> Result<T> {
->>>>>>> a1423c05
         let payload = self.encode(message, args)?;
         let args = ContractCallArgs {
             origin: self.address.clone(),
@@ -174,34 +124,6 @@
     }
 
     /// Executes a 0-argument contract call.
-<<<<<<< HEAD
-    pub fn contract_exec0(&self, conn: &SignedConnection, message: &str) -> Result<()> {
-        self.contract_exec_value::<String>(conn, message, &[], 0)
-    }
-
-    /// Executes a contract call.
-    pub fn contract_exec<S: AsRef<str> + Debug>(
-        &self,
-        conn: &SignedConnection,
-        message: &str,
-        args: &[S],
-    ) -> Result<()> {
-        self.contract_exec_value(conn, message, args, 0)
-    }
-
-    /// Executes a 0-argument contract call sending the given amount of value with it.
-    pub fn contract_exec_value0(
-        &self,
-        conn: &SignedConnection,
-        message: &str,
-        value: u128,
-    ) -> Result<()> {
-        self.contract_exec_value::<String>(conn, message, &[], value)
-    }
-
-    /// Executes a contract call sending the given amount of value with it.
-    pub fn contract_exec_value<S: AsRef<str> + Debug>(
-=======
     pub async fn contract_exec0<C: SignedConnectionApi>(
         &self,
         conn: &C,
@@ -212,34 +134,13 @@
 
     /// Executes a contract call.
     pub async fn contract_exec<C: SignedConnectionApi, S: AsRef<str> + Debug>(
->>>>>>> a1423c05
         &self,
         conn: &C,
         message: &str,
         args: &[S],
-<<<<<<< HEAD
-        value: u128,
-    ) -> Result<()> {
-        let data = self.encode(message, args)?;
-        let xt = compose_extrinsic!(
-            conn.as_connection(),
-            "Contracts",
-            "call",
-            GenericAddress::Id(self.address.clone()),
-            Compact(value),
-            Compact(Self::MAX_GAS),
-            Self::STORAGE_FEE_LIMIT,
-            data
-        );
-
-        try_send_xt(conn, xt, Some("Contracts call"), XtStatus::InBlock)
-            .context("Failed to exec contract message")?;
-        Ok(())
-=======
     ) -> Result<()> {
         self.contract_exec_value::<C, S>(conn, message, args, 0)
             .await
->>>>>>> a1423c05
     }
 
     /// Executes a 0-argument contract call sending the given amount of value with it.
@@ -278,23 +179,11 @@
     }
 
     fn encode<S: AsRef<str> + Debug>(&self, message: &str, args: &[S]) -> Result<Vec<u8>> {
-<<<<<<< HEAD
-        ContractMessageTranscoder::new(&self.ink_project).encode(message, args)
-    }
-
-    fn decode_response(&self, from: &str, contract_response: &str) -> Result<ConvertibleValue> {
-        let contract_response = contract_response.trim_start_matches("0x");
-        let bytes = hex::decode(contract_response)?;
-        ContractMessageTranscoder::new(&self.ink_project)
-            .decode_return(from, &mut bytes.as_slice())
-            .map(ConvertibleValue)
-=======
         self.transcoder.encode(message, args)
     }
 
     fn decode(&self, message: &str, data: Vec<u8>) -> Result<Value> {
         self.transcoder.decode_return(message, &mut data.as_slice())
->>>>>>> a1423c05
     }
 }
 
