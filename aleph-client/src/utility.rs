--- conflicted
+++ resolved
@@ -9,44 +9,33 @@
 /// Any object that implements retrieving various info about blocks.
 #[async_trait::async_trait]
 pub trait BlocksApi {
-<<<<<<< HEAD
     /// Returns the first block of a session.
     /// * `session` - number of the session to query the first block from
-    async fn first_block_of_session(&self, session: SessionIndex) -> Option<BlockHash>;
-
-    /// Returns hash of a given block.
-    /// * `block` - number of the block
-    async fn get_block_hash(&self, block: BlockNumber) -> Option<BlockHash>;
-
-    /// Returns the most recent block from the current best chain.
-    async fn get_best_block(&self) -> BlockNumber;
-
-    /// Returns the most recent block from the finalized chain.
-    async fn get_finalized_block_hash(&self) -> BlockHash;
-
-    /// Returns number of a given block hash.
-    /// * `block` - hash of the block to query its number
-    async fn get_block_number(&self, block: BlockHash) -> Option<BlockNumber>;
-=======
     async fn first_block_of_session(
         &self,
         session: SessionIndex,
     ) -> anyhow::Result<Option<BlockHash>>;
+
+    /// Returns hash of a given block.
+    /// * `block` - number of the block
     async fn get_block_hash(&self, block: BlockNumber) -> anyhow::Result<Option<BlockHash>>;
+
+    /// Returns the most recent block from the current best chain.
     async fn get_best_block(&self) -> anyhow::Result<Option<BlockNumber>>;
+
+    /// Returns the most recent block from the finalized chain.
     async fn get_finalized_block_hash(&self) -> anyhow::Result<BlockHash>;
+
+    /// Returns number of a given block hash.
+    /// * `block` - hash of the block to query its number
     async fn get_block_number(&self, block: BlockHash) -> anyhow::Result<Option<BlockNumber>>;
->>>>>>> f84e20de
 }
 
 /// Any object that implements interaction logic between session and staking.
 #[async_trait::async_trait]
 pub trait SessionEraApi {
-<<<<<<< HEAD
     /// Returns which era given session is.
     /// * `session` - session index
-    async fn get_active_era_for_session(&self, session: SessionIndex) -> EraIndex;
-=======
     async fn get_active_era_for_session(&self, session: SessionIndex) -> anyhow::Result<EraIndex>;
 }
 
@@ -62,7 +51,6 @@
             .map(|maybe_header| maybe_header.map(|header| header.number))
             .map_err(|e| e.into())
     }
->>>>>>> f84e20de
 }
 
 #[async_trait::async_trait]
