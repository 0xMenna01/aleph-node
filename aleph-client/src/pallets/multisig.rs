use primitives::BlockNumber;

<<<<<<< HEAD
use crate::{api, sp_weights::weight_v2::Weight, AccountId, BlockHash, SignedConnection, TxStatus};
=======
use crate::{
    api, api::runtime_types, sp_weights::weight_v2::Weight, AccountId, BlockHash,
    SignedConnectionApi, TxStatus,
};
>>>>>>> 69435470

/// An alias for a call hash.
pub type CallHash = [u8; 32];
/// An alias for a call.
pub type Call = Vec<u8>;
/// An alias for a timepoint.
pub type Timepoint = api::runtime_types::pallet_multisig::Timepoint<BlockNumber>;

/// Pallet multisig api.
#[async_trait::async_trait]
pub trait MultisigUserApi {
    /// API for [`approve_as_multi`](https://paritytech.github.io/substrate/master/pallet_multisig/pallet/struct.Pallet.html#method.approve_as_multi) call.
    async fn approve_as_multi(
        &self,
        threshold: u16,
        other_signatories: Vec<AccountId>,
        timepoint: Option<Timepoint>,
        max_weight: Weight,
        call_hash: CallHash,
        status: TxStatus,
    ) -> anyhow::Result<BlockHash>;

    /// API for [`cancel_as_multi`](https://paritytech.github.io/substrate/master/pallet_multisig/pallet/struct.Pallet.html#method.cancel_as_multi) call.
    async fn cancel_as_multi(
        &self,
        threshold: u16,
        other_signatories: Vec<AccountId>,
        timepoint: Timepoint,
        call_hash: CallHash,
        status: TxStatus,
    ) -> anyhow::Result<BlockHash>;
}

#[async_trait::async_trait]
impl<S: SignedConnectionApi> MultisigUserApi for S {
    async fn approve_as_multi(
        &self,
        threshold: u16,
        other_signatories: Vec<AccountId>,
        timepoint: Option<Timepoint>,
        max_weight: Weight,
        call_hash: CallHash,
        status: TxStatus,
    ) -> anyhow::Result<BlockHash> {
        let tx = api::tx().multisig().approve_as_multi(
            threshold,
            other_signatories,
            timepoint,
            call_hash,
            max_weight,
        );

        self.send_tx(tx, status).await
    }

    async fn cancel_as_multi(
        &self,
        threshold: u16,
        other_signatories: Vec<AccountId>,
        timepoint: Timepoint,
        call_hash: CallHash,
        status: TxStatus,
    ) -> anyhow::Result<BlockHash> {
        let tx = api::tx().multisig().cancel_as_multi(
            threshold,
            other_signatories,
            timepoint,
            call_hash,
        );

        self.send_tx(tx, status).await
    }
}<|MERGE_RESOLUTION|>--- conflicted
+++ resolved
@@ -1,13 +1,9 @@
-use primitives::BlockNumber;
+use primitives::{Balance, BlockNumber};
 
-<<<<<<< HEAD
-use crate::{api, sp_weights::weight_v2::Weight, AccountId, BlockHash, SignedConnection, TxStatus};
-=======
 use crate::{
     api, api::runtime_types, sp_weights::weight_v2::Weight, AccountId, BlockHash,
     SignedConnectionApi, TxStatus,
 };
->>>>>>> 69435470
 
 /// An alias for a call hash.
 pub type CallHash = [u8; 32];
@@ -15,6 +11,7 @@
 pub type Call = Vec<u8>;
 /// An alias for a timepoint.
 pub type Timepoint = api::runtime_types::pallet_multisig::Timepoint<BlockNumber>;
+pub type Multisig = runtime_types::pallet_multisig::Multisig<BlockNumber, Balance, AccountId>;
 
 /// Pallet multisig api.
 #[async_trait::async_trait]
