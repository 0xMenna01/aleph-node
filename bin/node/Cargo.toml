[package]
name = "aleph-node"
version = "0.6.0"
authors = ["Cardinal Cryptography"]
description = "Aleph node binary"
edition = "2021"
license = "Apache 2.0"
build = "build.rs"
homepage = "https://alephzero.org"
repository = "https://github.com/aleph-zero-foundation/aleph-node"

[package.metadata.docs.rs]
targets = ["x86_64-unknown-linux-gnu"]

[[bin]]
name = "aleph-node"

[dependencies]
clap = { version = "3.0", features = ["derive"] }
codec = { package = "parity-scale-codec", version = "3.0.0", default-features = false, features = ["derive"] }
log = "0.4"
serde = "1.0"
serde_json = "1.0"
futures = "0.3"
hex = "0.4"
hex-literal = "0.3"
libp2p = "0.44"

<<<<<<< HEAD
sp-application-crypto = { git = "https://github.com/paritytech/substrate.git", branch = "polkadot-v0.9.23" }
sc-block-builder = { git = "https://github.com/paritytech/substrate.git", branch = "polkadot-v0.9.23" }
sc-cli = { git = "https://github.com/paritytech/substrate.git", branch = "polkadot-v0.9.23", features = ["wasmtime"] }
sp-core = { git = "https://github.com/paritytech/substrate.git", branch = "polkadot-v0.9.23" }
sc-executor = { git = "https://github.com/paritytech/substrate.git", branch = "polkadot-v0.9.23", features = ["wasmtime"] }
sc-service = { git = "https://github.com/paritytech/substrate.git", branch = "polkadot-v0.9.23", features = ["wasmtime"] }
sc-telemetry = { git = "https://github.com/paritytech/substrate.git", branch = "polkadot-v0.9.23" }
sc-keystore = { git = "https://github.com/paritytech/substrate.git", branch = "polkadot-v0.9.23" }
sp-keystore = { git = "https://github.com/paritytech/substrate.git", branch = "polkadot-v0.9.23" }
sp-inherents = { git = "https://github.com/paritytech/substrate.git", branch = "polkadot-v0.9.23" }
sc-basic-authorship = { git = "https://github.com/paritytech/substrate.git", branch = "polkadot-v0.9.23" }
sc-network = { git = "https://github.com/paritytech/substrate.git", branch = "polkadot-v0.9.23" }
sc-transaction-pool = { git = "https://github.com/paritytech/substrate.git", branch = "polkadot-v0.9.23" }
sp-transaction-pool = { git = "https://github.com/paritytech/substrate.git", branch = "polkadot-v0.9.23" }
sc-transaction-pool-api = { git = "https://github.com/paritytech/substrate.git", branch = "polkadot-v0.9.23" }
sc-consensus-aura = { git = "https://github.com/paritytech/substrate.git", branch = "polkadot-v0.9.23" }
sp-consensus-aura = { git = "https://github.com/paritytech/substrate.git", branch = "polkadot-v0.9.23" }
sp-consensus = { git = "https://github.com/paritytech/substrate.git", branch = "polkadot-v0.9.23" }
sc-consensus = { git = "https://github.com/paritytech/substrate.git", branch = "polkadot-v0.9.23" }
sc-client-api = { git = "https://github.com/paritytech/substrate.git", branch = "polkadot-v0.9.23" }
sp-runtime = { git = "https://github.com/paritytech/substrate.git", branch = "polkadot-v0.9.23" }
sp-timestamp = { git = "https://github.com/paritytech/substrate.git", branch = "polkadot-v0.9.23" }
pallet-staking = { git = "https://github.com/paritytech/substrate.git", branch = "polkadot-v0.9.23" }
try-runtime-cli = { git = "https://github.com/paritytech/substrate.git", branch = "polkadot-v0.9.23", optional = true }
=======
sp-application-crypto = { git = "https://github.com/Cardinal-Cryptography/substrate.git", branch = "aleph-v0.9.23"}
sc-block-builder = { git = "https://github.com/Cardinal-Cryptography/substrate.git", branch = "aleph-v0.9.23"}
sc-cli = { git = "https://github.com/Cardinal-Cryptography/substrate.git", branch = "aleph-v0.9.23", features = ["wasmtime"]}
sp-core = { git = "https://github.com/Cardinal-Cryptography/substrate.git", branch = "aleph-v0.9.23"}
sc-executor = { git = "https://github.com/Cardinal-Cryptography/substrate.git", branch = "aleph-v0.9.23", features = ["wasmtime"]}
sc-service = { git = "https://github.com/Cardinal-Cryptography/substrate.git", branch = "aleph-v0.9.23", features = ["wasmtime"]}
sc-telemetry = { git = "https://github.com/Cardinal-Cryptography/substrate.git", branch = "aleph-v0.9.23"}
sc-keystore = { git = "https://github.com/Cardinal-Cryptography/substrate.git", branch = "aleph-v0.9.23"}
sp-keystore = { git = "https://github.com/Cardinal-Cryptography/substrate.git", branch = "aleph-v0.9.23"}
sp-inherents = { git = "https://github.com/Cardinal-Cryptography/substrate.git", branch = "aleph-v0.9.23"}
sc-basic-authorship = { git = "https://github.com/Cardinal-Cryptography/substrate.git", branch = "aleph-v0.9.23"}
sc-network = { git = "https://github.com/Cardinal-Cryptography/substrate.git", branch = "aleph-v0.9.23"}
sc-transaction-pool = { git = "https://github.com/Cardinal-Cryptography/substrate.git", branch = "aleph-v0.9.23"}
sp-transaction-pool = { git = "https://github.com/Cardinal-Cryptography/substrate.git", branch = "aleph-v0.9.23"}
sc-transaction-pool-api = { git = "https://github.com/Cardinal-Cryptography/substrate.git", branch = "aleph-v0.9.23"}
sc-consensus-aura = { git = "https://github.com/Cardinal-Cryptography/substrate.git", branch = "aleph-v0.9.23"}
sp-consensus-aura = { git = "https://github.com/Cardinal-Cryptography/substrate.git", branch = "aleph-v0.9.23"}
sp-consensus = { git = "https://github.com/Cardinal-Cryptography/substrate.git", branch = "aleph-v0.9.23"}
sc-consensus = { git = "https://github.com/Cardinal-Cryptography/substrate.git", branch = "aleph-v0.9.23"}
sc-client-api = { git = "https://github.com/Cardinal-Cryptography/substrate.git", branch = "aleph-v0.9.23"}
sp-runtime = { git = "https://github.com/Cardinal-Cryptography/substrate.git", branch = "aleph-v0.9.23"}
sp-timestamp = { git = "https://github.com/Cardinal-Cryptography/substrate.git", branch = "aleph-v0.9.23" }
pallet-staking = { git = "https://github.com/Cardinal-Cryptography/substrate.git", branch = "aleph-v0.9.23" }
>>>>>>> 614e3c8e

aleph-runtime = { path = "../runtime" }
finality-aleph = { path = "../../finality-aleph" }
aleph-primitives = { package = "primitives", path = "../../primitives" }

# These dependencies are used for the node's RPCs
jsonrpsee = { version = "0.13.0", features = ["server"] }
<<<<<<< HEAD
sc-rpc = { git = "https://github.com/paritytech/substrate.git", branch = "polkadot-v0.9.23" }
sp-api = { git = "https://github.com/paritytech/substrate.git", branch = "polkadot-v0.9.23" }
sc-rpc-api = { git = "https://github.com/paritytech/substrate.git", branch = "polkadot-v0.9.23" }
sp-blockchain = { git = "https://github.com/paritytech/substrate.git", branch = "polkadot-v0.9.23" }
sp-block-builder = { git = "https://github.com/paritytech/substrate.git", branch = "polkadot-v0.9.23" }
substrate-frame-rpc-system = { git = "https://github.com/paritytech/substrate.git", branch = "polkadot-v0.9.23" }
pallet-contracts-rpc = { git = "https://github.com/paritytech/substrate.git", branch = "polkadot-v0.9.23" }
pallet-transaction-payment-rpc = { git = "https://github.com/paritytech/substrate.git", branch = "polkadot-v0.9.23" }

[build-dependencies]
substrate-build-script-utils = { git = "https://github.com/paritytech/substrate.git", branch = "polkadot-v0.9.23" }
=======
sc-rpc = { git = "https://github.com/Cardinal-Cryptography/substrate.git", branch = "aleph-v0.9.23"}
sp-api = { git = "https://github.com/Cardinal-Cryptography/substrate.git", branch = "aleph-v0.9.23"}
sc-rpc-api = { git = "https://github.com/Cardinal-Cryptography/substrate.git", branch = "aleph-v0.9.23"}
sp-blockchain = { git = "https://github.com/Cardinal-Cryptography/substrate.git", branch = "aleph-v0.9.23"}
sp-block-builder = { git = "https://github.com/Cardinal-Cryptography/substrate.git", branch = "aleph-v0.9.23"}
substrate-frame-rpc-system = { git = "https://github.com/Cardinal-Cryptography/substrate.git", branch = "aleph-v0.9.23"}
pallet-contracts-rpc = { git = "https://github.com/Cardinal-Cryptography/substrate.git", branch = "aleph-v0.9.23" }
pallet-transaction-payment-rpc = { git = "https://github.com/Cardinal-Cryptography/substrate.git", branch = "aleph-v0.9.23"}

[build-dependencies]
substrate-build-script-utils = { git = "https://github.com/Cardinal-Cryptography/substrate.git", branch = "aleph-v0.9.23"}
>>>>>>> 614e3c8e

[features]
default = []
short_session = [
    "aleph-runtime/short_session",
    "aleph-primitives/short_session"
]
try-runtime = [
    "aleph-runtime/try-runtime",
    "try-runtime-cli",
]<|MERGE_RESOLUTION|>--- conflicted
+++ resolved
@@ -26,32 +26,6 @@
 hex-literal = "0.3"
 libp2p = "0.44"
 
-<<<<<<< HEAD
-sp-application-crypto = { git = "https://github.com/paritytech/substrate.git", branch = "polkadot-v0.9.23" }
-sc-block-builder = { git = "https://github.com/paritytech/substrate.git", branch = "polkadot-v0.9.23" }
-sc-cli = { git = "https://github.com/paritytech/substrate.git", branch = "polkadot-v0.9.23", features = ["wasmtime"] }
-sp-core = { git = "https://github.com/paritytech/substrate.git", branch = "polkadot-v0.9.23" }
-sc-executor = { git = "https://github.com/paritytech/substrate.git", branch = "polkadot-v0.9.23", features = ["wasmtime"] }
-sc-service = { git = "https://github.com/paritytech/substrate.git", branch = "polkadot-v0.9.23", features = ["wasmtime"] }
-sc-telemetry = { git = "https://github.com/paritytech/substrate.git", branch = "polkadot-v0.9.23" }
-sc-keystore = { git = "https://github.com/paritytech/substrate.git", branch = "polkadot-v0.9.23" }
-sp-keystore = { git = "https://github.com/paritytech/substrate.git", branch = "polkadot-v0.9.23" }
-sp-inherents = { git = "https://github.com/paritytech/substrate.git", branch = "polkadot-v0.9.23" }
-sc-basic-authorship = { git = "https://github.com/paritytech/substrate.git", branch = "polkadot-v0.9.23" }
-sc-network = { git = "https://github.com/paritytech/substrate.git", branch = "polkadot-v0.9.23" }
-sc-transaction-pool = { git = "https://github.com/paritytech/substrate.git", branch = "polkadot-v0.9.23" }
-sp-transaction-pool = { git = "https://github.com/paritytech/substrate.git", branch = "polkadot-v0.9.23" }
-sc-transaction-pool-api = { git = "https://github.com/paritytech/substrate.git", branch = "polkadot-v0.9.23" }
-sc-consensus-aura = { git = "https://github.com/paritytech/substrate.git", branch = "polkadot-v0.9.23" }
-sp-consensus-aura = { git = "https://github.com/paritytech/substrate.git", branch = "polkadot-v0.9.23" }
-sp-consensus = { git = "https://github.com/paritytech/substrate.git", branch = "polkadot-v0.9.23" }
-sc-consensus = { git = "https://github.com/paritytech/substrate.git", branch = "polkadot-v0.9.23" }
-sc-client-api = { git = "https://github.com/paritytech/substrate.git", branch = "polkadot-v0.9.23" }
-sp-runtime = { git = "https://github.com/paritytech/substrate.git", branch = "polkadot-v0.9.23" }
-sp-timestamp = { git = "https://github.com/paritytech/substrate.git", branch = "polkadot-v0.9.23" }
-pallet-staking = { git = "https://github.com/paritytech/substrate.git", branch = "polkadot-v0.9.23" }
-try-runtime-cli = { git = "https://github.com/paritytech/substrate.git", branch = "polkadot-v0.9.23", optional = true }
-=======
 sp-application-crypto = { git = "https://github.com/Cardinal-Cryptography/substrate.git", branch = "aleph-v0.9.23"}
 sc-block-builder = { git = "https://github.com/Cardinal-Cryptography/substrate.git", branch = "aleph-v0.9.23"}
 sc-cli = { git = "https://github.com/Cardinal-Cryptography/substrate.git", branch = "aleph-v0.9.23", features = ["wasmtime"]}
@@ -75,7 +49,7 @@
 sp-runtime = { git = "https://github.com/Cardinal-Cryptography/substrate.git", branch = "aleph-v0.9.23"}
 sp-timestamp = { git = "https://github.com/Cardinal-Cryptography/substrate.git", branch = "aleph-v0.9.23" }
 pallet-staking = { git = "https://github.com/Cardinal-Cryptography/substrate.git", branch = "aleph-v0.9.23" }
->>>>>>> 614e3c8e
+try-runtime-cli = { git = "https://github.com/Cardinal-Cryptography/substrate.git", branch = "aleph-v0.9.23", optional = true }
 
 aleph-runtime = { path = "../runtime" }
 finality-aleph = { path = "../../finality-aleph" }
@@ -83,19 +57,6 @@
 
 # These dependencies are used for the node's RPCs
 jsonrpsee = { version = "0.13.0", features = ["server"] }
-<<<<<<< HEAD
-sc-rpc = { git = "https://github.com/paritytech/substrate.git", branch = "polkadot-v0.9.23" }
-sp-api = { git = "https://github.com/paritytech/substrate.git", branch = "polkadot-v0.9.23" }
-sc-rpc-api = { git = "https://github.com/paritytech/substrate.git", branch = "polkadot-v0.9.23" }
-sp-blockchain = { git = "https://github.com/paritytech/substrate.git", branch = "polkadot-v0.9.23" }
-sp-block-builder = { git = "https://github.com/paritytech/substrate.git", branch = "polkadot-v0.9.23" }
-substrate-frame-rpc-system = { git = "https://github.com/paritytech/substrate.git", branch = "polkadot-v0.9.23" }
-pallet-contracts-rpc = { git = "https://github.com/paritytech/substrate.git", branch = "polkadot-v0.9.23" }
-pallet-transaction-payment-rpc = { git = "https://github.com/paritytech/substrate.git", branch = "polkadot-v0.9.23" }
-
-[build-dependencies]
-substrate-build-script-utils = { git = "https://github.com/paritytech/substrate.git", branch = "polkadot-v0.9.23" }
-=======
 sc-rpc = { git = "https://github.com/Cardinal-Cryptography/substrate.git", branch = "aleph-v0.9.23"}
 sp-api = { git = "https://github.com/Cardinal-Cryptography/substrate.git", branch = "aleph-v0.9.23"}
 sc-rpc-api = { git = "https://github.com/Cardinal-Cryptography/substrate.git", branch = "aleph-v0.9.23"}
@@ -107,7 +68,6 @@
 
 [build-dependencies]
 substrate-build-script-utils = { git = "https://github.com/Cardinal-Cryptography/substrate.git", branch = "aleph-v0.9.23"}
->>>>>>> 614e3c8e
 
 [features]
 default = []
