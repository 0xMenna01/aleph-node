[package]
name = "aleph-e2e-client"
version = "0.12.0"
edition = "2021"
license = "Apache 2.0"

[dependencies]
anyhow = "1.0"
assert2 = "0.3"
codec = { package = 'parity-scale-codec', version = "3.0", default-features = false, features = ['derive'] }
env_logger = "0.8"
futures = "0.3.25"
hex = "0.4.3"
itertools = "0.10"
log = "0.4"
once_cell = "1.16"
rand = "0.8"
rayon = "1.5"
serde_json = "1.0"
serial_test = "1.0.0"
tokio = { version = "1.21.2", features = ["full"] }
<<<<<<< HEAD
subxt = "0.29.0"
url = "2.4.0"
=======
subxt = "0.30.1"
>>>>>>> fdf7716c

sp-core = { git = "https://github.com/Cardinal-Cryptography/substrate.git", branch = "aleph-v1.0.0", default-features = false, features = ["full_crypto"] }
sp-runtime = { git = "https://github.com/Cardinal-Cryptography/substrate.git", branch = "aleph-v1.0.0", default-features = false }
frame-support = { git = "https://github.com/Cardinal-Cryptography/substrate.git", branch = "aleph-v1.0.0", default-features = false }
system = { git = "https://github.com/Cardinal-Cryptography/substrate.git", branch = "aleph-v1.0.0", package = "frame-system" }
pallet-staking = { git = "https://github.com/Cardinal-Cryptography/substrate.git", branch = "aleph-v1.0.0", default-features = false }
pallet-balances = { git = "https://github.com/Cardinal-Cryptography/substrate.git", branch = "aleph-v1.0.0", default-features = false }

aleph_client = { path = "../aleph-client" }
primitives = { path = "../primitives", features = ["short_session"], default-features = false }
pallet-elections = { path = "../pallets/elections" }
synthetic-link = { path = "../scripts/synthetic-network/synthetic-link" }

[features]
default = ["std"]
std = [
    "pallet-staking/std",
    "pallet-balances/std",
    "primitives/std",
]<|MERGE_RESOLUTION|>--- conflicted
+++ resolved
@@ -19,12 +19,8 @@
 serde_json = "1.0"
 serial_test = "1.0.0"
 tokio = { version = "1.21.2", features = ["full"] }
-<<<<<<< HEAD
-subxt = "0.29.0"
+subxt = "0.30.1"
 url = "2.4.0"
-=======
-subxt = "0.30.1"
->>>>>>> fdf7716c
 
 sp-core = { git = "https://github.com/Cardinal-Cryptography/substrate.git", branch = "aleph-v1.0.0", default-features = false, features = ["full_crypto"] }
 sp-runtime = { git = "https://github.com/Cardinal-Cryptography/substrate.git", branch = "aleph-v1.0.0", default-features = false }
