<<<<<<< HEAD
#![feature(pattern)]

extern crate core;

pub use cases::{possible_test_cases, PossibleTestCases};
pub use config::Config;

=======
#[cfg(test)]
>>>>>>> a1423c05
mod accounts;
#[cfg(test)]
mod ban;
#[cfg(test)]
mod config;
#[cfg(test)]
mod elections;
#[cfg(test)]
mod rewards;
#[cfg(test)]
mod synthetic_network;
#[cfg(test)]
mod test;
#[cfg(test)]
mod transfer;
#[cfg(test)]
mod validators;<|MERGE_RESOLUTION|>--- conflicted
+++ resolved
@@ -1,14 +1,6 @@
-<<<<<<< HEAD
 #![feature(pattern)]
 
-extern crate core;
-
-pub use cases::{possible_test_cases, PossibleTestCases};
-pub use config::Config;
-
-=======
 #[cfg(test)]
->>>>>>> a1423c05
 mod accounts;
 #[cfg(test)]
 mod ban;
