use std::{env, str::FromStr};

use aleph_client::{RootConnection, SignedConnection};
use once_cell::sync::Lazy;
use primitives::SessionIndex;

use crate::accounts::{get_sudo_key, get_validators_keys, get_validators_seeds, NodeKeys};

static GLOBAL_CONFIG: Lazy<Config> = Lazy::new(|| {
<<<<<<< HEAD
    let node = get_env("NODE_URL").unwrap_or_else(|| "ws://127.0.0.1:9944".to_string());
=======
    let node = get_env("NODE_URL").unwrap_or_else(|| "ws://127.0.0.1:9943".to_string());
>>>>>>> eebcb39c
    let validator_count = get_env("VALIDATOR_COUNT").unwrap_or(5);
    let validators_seeds = env::var("VALIDATORS_SEEDS")
        .ok()
        .map(|s| s.split(',').map(|s| s.to_string()).collect());
    let sudo_seed = get_env("SUDO_SEED").unwrap_or_else(|| "//Alice".to_string());

    Config {
        node,
        validator_count,
        validators_seeds,
        sudo_seed,
        test_case_params: TestCaseParams {
            reserved_seats: get_env("RESERVED_SEATS"),
            non_reserved_seats: get_env("NON_RESERVED_SEATS"),
            upgrade_to_version: get_env("UPGRADE_VERSION"),
            upgrade_session: get_env("UPGRADE_SESSION"),
            upgrade_finalization_wait_sessions: get_env("UPGRADE_FINALIZATION_WAIT_SESSIONS"),
            adder: get_env("ADDER"),
<<<<<<< HEAD
            back_to_the_future: get_env("BACK_TO_THE_FUTURE"),
            early_bird_special: get_env("EARLY_BIRD_SPECIAL"),
            the_pressiah_cometh: get_env("THE_PRESSIAH_COMETH"),
            wrapped_azero: get_env("WRAPPED_AZERO"),
            simple_dex: get_env("SIMPLE_DEX"),
            adder_metadata: get_env("ADDER_METADATA"),
            button_game_metadata: get_env("BUTTON_GAME_METADATA"),
            marketplace_metadata: get_env("MARKETPLACE_METADATA"),
            reward_token_metadata: get_env("REWARD_TOKEN_METADATA"),
            ticket_token_metadata: get_env("TICKET_TOKEN_METADATA"),
            simple_dex_metadata: get_env("SIMPLE_DEX_METADATA"),
            wrapped_azero_metadata: get_env("WRAPPED_AZERO_METADATA"),
=======
            adder_metadata: get_env("ADDER_METADATA"),
>>>>>>> eebcb39c
            out_latency: get_env("OUT_LATENCY"),
            synthetic_network_urls: env::var("SYNTHETIC_URLS")
                .ok()
                .map(|s| s.split(',').map(|s| s.to_string()).collect()),
        },
    }
});

fn get_env<T>(name: &str) -> Option<T>
where
    T: FromStr,
    T::Err: std::fmt::Debug,
{
    env::var(name).ok().map(|v| {
        v.parse()
            .unwrap_or_else(|_| panic!("Failed to parse env var {}", name))
    })
}

pub fn setup_test() -> &'static Config {
    let _ = env_logger::builder().is_test(true).try_init();
    &GLOBAL_CONFIG
}

#[derive(Debug, Clone)]
pub struct Config {
    /// WS endpoint address of the node to connect to
    pub node: String,

    /// Number of //0, //1, ... validators to run e2e tests on
    pub validator_count: u32,

    /// Seed values to create accounts
    /// Optional: by default we use //0, //1, ... seeds for validators
    pub validators_seeds: Option<Vec<String>>,

    /// Seed value of sudo account
    pub sudo_seed: String,

    /// Test case parameters, used for test setup.
    pub test_case_params: TestCaseParams,
}

impl Config {
    /// Returns keys associated with the node represented by this Config (first of the validators_seeds).
    /// Panics if Config is invalid.
    pub fn node_keys(&self) -> NodeKeys {
        let validator_seed = get_validators_seeds(self)
            .into_iter()
            .next()
            .expect("We should have a seed for at least one validator");
        NodeKeys::from(validator_seed)
    }

    pub async fn create_root_connection(&self) -> RootConnection {
        let sudo_keypair = get_sudo_key(self);
        RootConnection::new(&self.node, sudo_keypair).await.unwrap()
    }

    pub fn validator_names(&self) -> Vec<String> {
        (0..self.validator_count)
            .map(|id| format!("Node{}", id))
            .collect()
    }

    pub fn synthetic_network_urls(&self) -> Vec<String> {
        match &self.test_case_params.synthetic_network_urls {
            Some(urls) => urls.clone(),
            None => self
                .validator_names()
                .into_iter()
                .map(|node_name| format!("http://{}:80/qos", node_name))
                .collect(),
        }
    }

    /// Get a `SignedConnection` where the signer is the first validator.
    pub async fn get_first_signed_connection(&self) -> SignedConnection {
        let node = &self.node;
        let mut accounts = get_validators_keys(self);
        let sender = accounts.remove(0);
        SignedConnection::new(node, sender).await
    }

    pub async fn create_signed_connections(&self) -> Vec<SignedConnection> {
        futures::future::join_all(
            get_validators_keys(self)
                .into_iter()
                .map(|account| async { SignedConnection::new(&self.node, account).await }),
        )
        .await
    }
}

/// Parameters which can be passed to test cases.
#[derive(Clone, Debug)]
pub struct TestCaseParams {
    /// Desired number of reserved seats for validators, may be set within the test.
    pub reserved_seats: Option<u32>,

    /// Desired number of non-reserved seats for validators, may be set within the test.
    pub non_reserved_seats: Option<u32>,

    /// Address of the Early Bird Special game contract, only used by button game tests.
    pub early_bird_special: Option<String>,

    /// Address of the Back to the Future game contract, only used by button game tests.
    pub back_to_the_future: Option<String>,

    /// Address of the The Pressiah Cometh game contract, only used by button game tests.
    pub the_pressiah_cometh: Option<String>,

    /// Address of the simple dex contract. Only used by button tests.
    pub simple_dex: Option<String>,

    /// Address of the wrapped azero contract. Only used by button tests.
    pub wrapped_azero: Option<String>,

    /// Path to the button game metadata file. Only used by button tests.
    pub button_game_metadata: Option<String>,

    /// Path to the ticket token metadata file. Only used by button tests.
    pub ticket_token_metadata: Option<String>,

    /// Path to the reward token metadata file. Only used by button tests.
    pub reward_token_metadata: Option<String>,

    /// Path to the marketplace metadata file. Only used by button tests.
    pub marketplace_metadata: Option<String>,

    /// Path to the simple_dex metadata file. Only used by button tests.
    pub simple_dex_metadata: Option<String>,

    /// Path to wrapped_azero metadata file. Only used by button tests.
    pub wrapped_azero_metadata: Option<String>,

    /// Version for the VersionUpgrade test.
    pub upgrade_to_version: Option<u32>,

    /// Session in which we should schedule an upgrade in VersionUpgrade test.
    pub upgrade_session: Option<SessionIndex>,

    /// How many sessions we should wait after upgrade in VersionUpgrade test.
    pub upgrade_finalization_wait_sessions: Option<u32>,

    /// Adder contract address.
    pub adder: Option<String>,

    /// Adder contract metadata.
    pub adder_metadata: Option<String>,

    /// Milliseconds of network latency
    pub out_latency: Option<u64>,

    /// List of URLs for the configuration endpoints of the synthetic-network
    pub synthetic_network_urls: Option<Vec<String>>,
}<|MERGE_RESOLUTION|>--- conflicted
+++ resolved
@@ -7,11 +7,7 @@
 use crate::accounts::{get_sudo_key, get_validators_keys, get_validators_seeds, NodeKeys};
 
 static GLOBAL_CONFIG: Lazy<Config> = Lazy::new(|| {
-<<<<<<< HEAD
     let node = get_env("NODE_URL").unwrap_or_else(|| "ws://127.0.0.1:9944".to_string());
-=======
-    let node = get_env("NODE_URL").unwrap_or_else(|| "ws://127.0.0.1:9943".to_string());
->>>>>>> eebcb39c
     let validator_count = get_env("VALIDATOR_COUNT").unwrap_or(5);
     let validators_seeds = env::var("VALIDATORS_SEEDS")
         .ok()
@@ -30,7 +26,7 @@
             upgrade_session: get_env("UPGRADE_SESSION"),
             upgrade_finalization_wait_sessions: get_env("UPGRADE_FINALIZATION_WAIT_SESSIONS"),
             adder: get_env("ADDER"),
-<<<<<<< HEAD
+            adder_metadata: get_env("ADDER_METADATA"),
             back_to_the_future: get_env("BACK_TO_THE_FUTURE"),
             early_bird_special: get_env("EARLY_BIRD_SPECIAL"),
             the_pressiah_cometh: get_env("THE_PRESSIAH_COMETH"),
@@ -43,9 +39,6 @@
             ticket_token_metadata: get_env("TICKET_TOKEN_METADATA"),
             simple_dex_metadata: get_env("SIMPLE_DEX_METADATA"),
             wrapped_azero_metadata: get_env("WRAPPED_AZERO_METADATA"),
-=======
-            adder_metadata: get_env("ADDER_METADATA"),
->>>>>>> eebcb39c
             out_latency: get_env("OUT_LATENCY"),
             synthetic_network_urls: env::var("SYNTHETIC_URLS")
                 .ok()
