--- conflicted
+++ resolved
@@ -105,7 +105,6 @@
     #[clap(long)]
     pub marketplace_metadata: Option<String>,
 
-<<<<<<< HEAD
     /// Path to the marketplace_v2 metadata file. Only used by button tests.
     #[clap(long)]
     pub marketplace_v2_metadata: Option<String>,
@@ -113,7 +112,7 @@
     /// Code hash of uploaded marketplace_v2 code. Only used by button tests.
     #[clap(long)]
     pub marketplace_v2_code_hash: Option<String>,
-=======
+
     /// Path to the simple_dex metadata file. Only used by button tests.
     #[clap(long)]
     pub simple_dex_metadata: Option<String>,
@@ -121,7 +120,6 @@
     /// Path to wrapped_azero metadata file. Only used by button tests.
     #[clap(long)]
     pub wrapped_azero_metadata: Option<String>,
->>>>>>> 909691f1
 
     /// Version for the VersionUpgrade test.
     #[clap(long)]
