--- conflicted
+++ resolved
@@ -1,12 +1,9 @@
-<<<<<<< HEAD
-pub use ban::{ban_automatic, ban_manual, clearing_session_count};
+pub use ban::{
+    ban_automatic, ban_manual, ban_threshold, clearing_session_count, permissionless_ban,
+};
 pub use button_game::{
     back_to_the_future, button_game_reset, early_bird_special, marketplace, simple_dex,
     the_pressiah_cometh, wrapped_azero,
-=======
-pub use ban::{
-    ban_automatic, ban_manual, ban_threshold, clearing_session_count, permissionless_ban,
->>>>>>> a1423c05
 };
 pub use electing_validators::authorities_are_staking;
 pub use era_payout::era_payouts_calculated_correctly;
