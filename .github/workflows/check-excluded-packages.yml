--- conflicted
+++ resolved
@@ -23,7 +23,6 @@
   build:
     name: Check excluded packages
     runs-on: self-hosted
-<<<<<<< HEAD
     strategy:
       matrix:
         package: [
@@ -43,8 +42,6 @@
           contracts/adder,
           scripts/synthetic-network/synthetic-link,
         ]
-=======
->>>>>>> eebcb39c
     env:
       CARGO_INCREMENTAL: 0
       RUSTC_WRAPPER: sccache
@@ -55,7 +52,6 @@
       - name: Install rust toolchain
         uses: actions-rs/toolchain@v1
 
-<<<<<<< HEAD
       - name: Check excluded package
         run: |
           cd ${{ matrix.package }}
@@ -66,47 +62,4 @@
           if [ ${{ matrix.package }} != "e2e-tests" ]
           then
             cargo test
-          fi
-=======
-      - name: Read excluded packages from Cargo.toml
-        id: read_excluded
-        uses: SebRollen/toml-action@v1.0.0
-        with:
-          file: 'Cargo.toml'
-          field: 'workspace.exclude'
-
-      - name: Format output
-        id: format_output
-        run: |
-          packages="$(echo ${{ steps.read_excluded.outputs.value }} \
-          | sed 's/[][,]/ /g' | sed 's/\s\+/\n/g' | sed '/^$/d')"
-          targets="$(echo "$packages" | sed -r 's/[A-Za-z0-9_/-]+/&\/target\//g')"
-
-          packages="${packages//$'\n'/'%0A'}"
-          targets="${targets//$'\n'/'%0A'}"
-
-          echo "::set-output name=packages::$packages"
-          echo "::set-output name=targets::$targets"
-
-      - name: Check excluded packages
-        env:
-          RUSTC_WRAPPER: ""
-          RUSTC_WORKSPACE_WRAPPER: sccache
-        run: |
-          packages="${{ steps.format_output.outputs.packages }}"
-          for p in ${packages[@]}
-          do
-            # skip checking the adder for now
-            if [ $p = "contracts/adder" ]
-            then
-              continue
-            fi
-            echo "Checking package $p..."
-            pushd "$p"
-            rustup component add clippy rustfmt
-            rustup target add wasm32-unknown-unknown
-            cargo fmt --all --check
-            cargo clippy --all-features -- --no-deps -D warnings
-            popd
-          done
->>>>>>> eebcb39c
+          fi