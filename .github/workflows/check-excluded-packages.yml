---
name: Check excluded packages

on:
  pull_request:
    paths:
      - 'flooder/**'
      - 'e2e-tests/**'
      - 'aleph-client/**'
      - 'fork-off/**'
      - 'bin/cliain/**'
      - 'benches/**'
      - 'contracts/**'
      # TODO this package needs to be moved to /bin
      - 'scripts/synthetic-network/synthetic-link/**'
      - .github/workflows/check-excluded-packages.yml

concurrency:
  group: ${{ github.ref }}-${{ github.workflow }}
  cancel-in-progress: true

jobs:
  build:
    name: Check excluded packages
    runs-on: self-hosted
    strategy:
      matrix:
        package: [
          flooder,
          e2e-tests,
          aleph-client,
          fork-off,
          benches/payout-stakers,
          bin/cliain,
          contracts/access_control,
          contracts/button,
          contracts/game_token,
          contracts/marketplace,
          contracts/simple_dex,
          contracts/ticket_token,
          contracts/wrapped_azero,
          contracts/adder,
          scripts/synthetic-network/synthetic-link,
        ]
    env:
      CARGO_INCREMENTAL: 0
      RUSTC_WRAPPER: sccache
    steps:
      - name: Checkout source code
        uses: actions/checkout@v3

      - name: Install rust toolchain
        uses: actions-rs/toolchain@v1

<<<<<<< HEAD
      - name: Check excluded package
        run: |
          cd ${{ matrix.package }}
          rustup component add clippy rustfmt
          rustup target add wasm32-unknown-unknown
          cargo fmt --all --check
          cargo clippy --all-features -- --no-deps -D warnings
          if [ ${{ matrix.package }} != "e2e-tests" ]
          then
            cargo test
          fi
=======
      - name: Read excluded packages from Cargo.toml
        id: read_excluded
        uses: SebRollen/toml-action@v1.0.2
        with:
          file: 'Cargo.toml'
          field: 'workspace.exclude'

      - name: Format output
        id: format_output
        run: |
          packages="$(echo ${{ steps.read_excluded.outputs.value }} \
          | sed 's/[][,]/ /g' | sed 's/\s\+/\n/g' | sed '/^$/d')"
          targets="$(echo "$packages" | sed -r 's/[A-Za-z0-9_/-]+/&\/target\//g')"

          packages="${packages//$'\n'/'%0A'}"
          targets="${targets//$'\n'/'%0A'}"

          echo "packages=$packages" >> $GITHUB_OUTPUT
          echo "targets=$targets" >> $GITHUB_OUTPUT

      - name: Check excluded packages
        env:
          RUSTC_WRAPPER: ""
          RUSTC_WORKSPACE_WRAPPER: sccache
        run: |
          packages="${{ steps.format_output.outputs.packages }}"
          packages="${packages//'%0A'/$'\n'}"
          for p in ${packages[@]}
          do
            # skip checking the contracts for now
            if [ $p = "contracts/adder" ] || [ $p = "contracts/poseidon_host_bench" ]
            then
              continue
            fi
            echo "Checking package $p..."
            pushd "$p"
            rustup component add clippy rustfmt
            rustup target add wasm32-unknown-unknown
            cargo fmt --all --check
            cargo clippy -- --no-deps -D warnings
            popd
          done

      - name: Install nono
        run: cargo install cargo-nono

      - name: Assert that packages are compatible with no-std
        run: |
          packages=("baby-liminal-extension" "poseidon" "relations")
          for p in ${packages[@]}
          do
            echo "Checking package $p..."
            pushd "$p"
            cargo nono check --no-default-features
            popd
          done
>>>>>>> 8e3643e9
<|MERGE_RESOLUTION|>--- conflicted
+++ resolved
@@ -52,19 +52,6 @@
       - name: Install rust toolchain
         uses: actions-rs/toolchain@v1
 
-<<<<<<< HEAD
-      - name: Check excluded package
-        run: |
-          cd ${{ matrix.package }}
-          rustup component add clippy rustfmt
-          rustup target add wasm32-unknown-unknown
-          cargo fmt --all --check
-          cargo clippy --all-features -- --no-deps -D warnings
-          if [ ${{ matrix.package }} != "e2e-tests" ]
-          then
-            cargo test
-          fi
-=======
       - name: Read excluded packages from Cargo.toml
         id: read_excluded
         uses: SebRollen/toml-action@v1.0.2
@@ -120,5 +107,4 @@
             pushd "$p"
             cargo nono check --no-default-features
             popd
-          done
->>>>>>> 8e3643e9
+          done